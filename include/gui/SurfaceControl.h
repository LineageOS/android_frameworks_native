--- conflicted
+++ resolved
@@ -98,14 +98,12 @@
     status_t clearLayerFrameStats() const;
     status_t getLayerFrameStats(FrameStats* outStats) const;
 
-<<<<<<< HEAD
     status_t    setBlur(float blur = 0);
     status_t    setBlurMaskSurface(const sp<SurfaceControl>& maskSurface);
     status_t    setBlurMaskSampling(uint32_t blurMaskSampling);
     status_t    setBlurMaskAlphaThreshold(float alpha);
-=======
+
     status_t getTransformToDisplayInverse(bool* outTransformToDisplayInverse) const;
->>>>>>> a23cc82b
 
 private:
     // can't be copied
