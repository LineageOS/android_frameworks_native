--- conflicted
+++ resolved
@@ -573,8 +573,6 @@
     virtual status_t getLastQueuedBuffer(sp<GraphicBuffer>* outBuffer,
             sp<Fence>* outFence, float outTransformMatrix[16]) = 0;
 
-<<<<<<< HEAD
-=======
     // Attempts to retrieve timestamp information for the given frame number.
     // If information for the given frame number is not found, returns false.
     // Returns true otherwise.
@@ -583,7 +581,6 @@
     virtual bool getFrameTimestamps(uint64_t /*frameNumber*/,
             FrameTimestamps* /*outTimestamps*/) const { return false; }
 
->>>>>>> a23cc82b
     // Returns a unique id for this BufferQueue
     virtual status_t getUniqueId(uint64_t* outId) const = 0;
 };
