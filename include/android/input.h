--- conflicted
+++ resolved
@@ -815,11 +815,9 @@
     AINPUT_SOURCE_TOUCHPAD = 0x00100000 | AINPUT_SOURCE_CLASS_POSITION,
     /** navigation */
     AINPUT_SOURCE_TOUCH_NAVIGATION = 0x00200000 | AINPUT_SOURCE_CLASS_NONE,
-<<<<<<< HEAD
+    /** gesture sensor (?) */
     AINPUT_SOURCE_GESTURE_SENSOR = 0x00400000 | AINPUT_SOURCE_CLASS_NONE,
-=======
     /** joystick */
->>>>>>> 3492a218
     AINPUT_SOURCE_JOYSTICK = 0x01000000 | AINPUT_SOURCE_CLASS_JOYSTICK,
 
     /** any */
