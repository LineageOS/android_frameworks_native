/*
 * Copyright (C) 2008 The Android Open Source Project
 *
 * Licensed under the Apache License, Version 2.0 (the "License");
 * you may not use this file except in compliance with the License.
 * You may obtain a copy of the License at
 *
 *      http://www.apache.org/licenses/LICENSE-2.0
 *
 * Unless required by applicable law or agreed to in writing, software
 * distributed under the License is distributed on an "AS IS" BASIS,
 * WITHOUT WARRANTIES OR CONDITIONS OF ANY KIND, either express or implied.
 * See the License for the specific language governing permissions and
 * limitations under the License.
 */

#ifndef ANDROID_SF_LAYER_STATE_H
#define ANDROID_SF_LAYER_STATE_H

#include <stdint.h>
#include <sys/types.h>

#include <utils/Errors.h>

#include <ui/Region.h>
#include <ui/Rect.h>

namespace android {

class Parcel;
class ISurfaceComposerClient;

/*
 * Used to communicate layer information between SurfaceFlinger and its clients.
 */
struct layer_state_t {


    enum {
        eLayerHidden        = 0x01,     // SURFACE_HIDDEN in SurfaceControl.java
        eLayerOpaque        = 0x02,     // SURFACE_OPAQUE
        eLayerSecure        = 0x80,     // SECURE
    };

    enum {
        ePositionChanged            = 0x00000001,
        eLayerChanged               = 0x00000002,
        eSizeChanged                = 0x00000004,
        eAlphaChanged               = 0x00000008,
        eMatrixChanged              = 0x00000010,
        eTransparentRegionChanged   = 0x00000020,
        eFlagsChanged               = 0x00000040,
        eLayerStackChanged          = 0x00000080,
        eCropChanged                = 0x00000100,
        eDeferTransaction           = 0x00000200,
        eFinalCropChanged           = 0x00000400,
        eOverrideScalingModeChanged = 0x00000800,
        eGeometryAppliesWithResize  = 0x00001000,
        eColorChanged               = 0x00002000,
<<<<<<< HEAD
        eBlurChanged                = 0x00400000,
        eBlurMaskSurfaceChanged     = 0x00800000,
        eBlurMaskSamplingChanged    = 0x01000000,
        eBlurMaskAlphaThresholdChanged = 0x02000000,
=======
>>>>>>> 9ed76827
    };

    layer_state_t()
        :   what(0),
            x(0), y(0), z(0), w(0), h(0), layerStack(0), blur(0),
            blurMaskSampling(0), blurMaskAlphaThreshold(0), alpha(0), flags(0), mask(0),
            reserved(0), crop(Rect::INVALID_RECT),
            finalCrop(Rect::INVALID_RECT), frameNumber(0),
            overrideScalingMode(-1), color(0)
    {
        matrix.dsdx = matrix.dtdy = 1.0f;
        matrix.dsdy = matrix.dtdx = 0.0f;
    }

    status_t    write(Parcel& output) const;
    status_t    read(const Parcel& input);

            struct matrix22_t {
                float   dsdx;
                float   dtdx;
                float   dsdy;
                float   dtdy;
            };
            sp<IBinder>     surface;
            uint32_t        what;
            float           x;
            float           y;
            uint32_t        z;
            uint32_t        w;
            uint32_t        h;
            uint32_t        layerStack;
            float           blur;
            sp<IBinder>     blurMaskSurface;
            uint32_t        blurMaskSampling;
            float           blurMaskAlphaThreshold;
            float           alpha;
            uint8_t         flags;
            uint8_t         mask;
            uint8_t         reserved;
            matrix22_t      matrix;
            Rect            crop;
            Rect            finalCrop;
            sp<IBinder>     handle;
            uint64_t        frameNumber;
            int32_t         overrideScalingMode;
            uint32_t        color;
            // non POD must be last. see write/read
            Region          transparentRegion;
            uint32_t        color;
};

struct ComposerState {
    sp<ISurfaceComposerClient> client;
    layer_state_t state;
    status_t    write(Parcel& output) const;
    status_t    read(const Parcel& input);
};

struct DisplayState {

    enum {
        eOrientationDefault     = 0,
        eOrientation90          = 1,
        eOrientation180         = 2,
        eOrientation270         = 3,
        eOrientationUnchanged   = 4,
        eOrientationSwapMask    = 0x01
    };

    enum {
        eSurfaceChanged             = 0x01,
        eLayerStackChanged          = 0x02,
        eDisplayProjectionChanged   = 0x04,
        eDisplaySizeChanged         = 0x08
    };

    DisplayState();

    uint32_t what;
    sp<IBinder> token;
    sp<IGraphicBufferProducer> surface;
    uint32_t layerStack;
    uint32_t orientation;
    Rect viewport;
    Rect frame;
    uint32_t width, height;
    status_t write(Parcel& output) const;
    status_t read(const Parcel& input);
};

}; // namespace android

#endif // ANDROID_SF_LAYER_STATE_H
<|MERGE_RESOLUTION|>--- conflicted
+++ resolved
@@ -57,13 +57,10 @@
         eOverrideScalingModeChanged = 0x00000800,
         eGeometryAppliesWithResize  = 0x00001000,
         eColorChanged               = 0x00002000,
-<<<<<<< HEAD
         eBlurChanged                = 0x00400000,
         eBlurMaskSurfaceChanged     = 0x00800000,
         eBlurMaskSamplingChanged    = 0x01000000,
         eBlurMaskAlphaThresholdChanged = 0x02000000,
-=======
->>>>>>> 9ed76827
     };
 
     layer_state_t()
@@ -112,7 +109,6 @@
             uint32_t        color;
             // non POD must be last. see write/read
             Region          transparentRegion;
-            uint32_t        color;
 };
 
 struct ComposerState {
