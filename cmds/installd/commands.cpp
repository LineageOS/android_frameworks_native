--- conflicted
+++ resolved
@@ -167,11 +167,7 @@
  * if the label of that top-level file actually changed.  This can save us
  * significant time by avoiding no-op traversals of large filesystem trees.
  */
-<<<<<<< HEAD
-static int restorecon_app_data_lazy(const char* path, const char* seinfo, uid_t uid) {
-=======
 static int restorecon_app_data_lazy(const std::string& path, const std::string& seInfo, uid_t uid) {
->>>>>>> f5c3b20f
     int res = 0;
     char* before = nullptr;
     char* after = nullptr;
@@ -179,19 +175,15 @@
     // Note that SELINUX_ANDROID_RESTORECON_DATADATA flag is set by
     // libselinux. Not needed here.
 
-    if (lgetfilecon(path, &before) < 0) {
+    if (lgetfilecon(path.c_str(), &before) < 0) {
         PLOG(ERROR) << "Failed before getfilecon for " << path;
         goto fail;
     }
-<<<<<<< HEAD
-    if (selinux_android_restorecon_pkgdir(path, seinfo, uid, 0) < 0) {
-=======
     if (selinux_android_restorecon_pkgdir(path.c_str(), seInfo.c_str(), uid, 0) < 0) {
->>>>>>> f5c3b20f
         PLOG(ERROR) << "Failed top-level restorecon for " << path;
         goto fail;
     }
-    if (lgetfilecon(path, &after) < 0) {
+    if (lgetfilecon(path.c_str(), &after) < 0) {
         PLOG(ERROR) << "Failed after getfilecon for " << path;
         goto fail;
     }
@@ -201,11 +193,7 @@
     if (strcmp(before, after)) {
         LOG(DEBUG) << "Detected label change from " << before << " to " << after << " at " << path
                 << "; running recursive restorecon";
-<<<<<<< HEAD
-        if (selinux_android_restorecon_pkgdir(path, seinfo, uid,
-=======
         if (selinux_android_restorecon_pkgdir(path.c_str(), seInfo.c_str(), uid,
->>>>>>> f5c3b20f
                 SELINUX_ANDROID_RESTORECON_RECURSE) < 0) {
             PLOG(ERROR) << "Failed recursive restorecon for " << path;
             goto fail;
@@ -221,14 +209,11 @@
     return res;
 }
 
-<<<<<<< HEAD
-=======
 static int restorecon_app_data_lazy(const std::string& parent, const char* name,
         const std::string& seInfo, uid_t uid) {
     return restorecon_app_data_lazy(StringPrintf("%s/%s", parent.c_str(), name), seInfo, uid);
 }
 
->>>>>>> f5c3b20f
 static int prepare_app_dir(const std::string& path, mode_t target_mode, uid_t uid) {
     if (fs_prepare_dir_strict(path.c_str(), target_mode, uid, uid) != 0) {
         PLOG(ERROR) << "Failed to prepare " << path;
@@ -261,15 +246,10 @@
         }
 
         // Consider restorecon over contents if label changed
-<<<<<<< HEAD
-        if (restorecon_app_data_lazy(path.c_str(), seinfo, uid)) {
-            return -1;
-=======
         if (restorecon_app_data_lazy(path, seInfo, uid) ||
                 restorecon_app_data_lazy(path, "cache", seInfo, uid) ||
                 restorecon_app_data_lazy(path, "code_cache", seInfo, uid)) {
             return binder::Status::fromServiceSpecificError(-1);
->>>>>>> f5c3b20f
         }
 
         // Remember inode numbers of cache directories so that we can clear
@@ -287,13 +267,8 @@
         }
 
         // Consider restorecon over contents if label changed
-<<<<<<< HEAD
-        if (restorecon_app_data_lazy(path.c_str(), seinfo, uid)) {
-            return -1;
-=======
         if (restorecon_app_data_lazy(path, seInfo, uid)) {
             return binder::Status::fromServiceSpecificError(-1);
->>>>>>> f5c3b20f
         }
 
         if (property_get_bool("dalvik.vm.usejitprofiles")) {
