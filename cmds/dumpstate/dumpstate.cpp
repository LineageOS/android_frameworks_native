--- conflicted
+++ resolved
@@ -1313,7 +1313,6 @@
     }
 
     /* tell activity manager we're done */
-<<<<<<< HEAD
     if (do_broadcast) {
         if (!path.empty()) {
             MYLOGI("Final bugreport path: %s\n", path.c_str());
@@ -1339,15 +1338,6 @@
         } else {
             MYLOGE("Skipping finished broadcast because bugreport could not be generated\n");
         }
-=======
-    if (do_broadcast && use_outfile && do_fb) {
-        const char *args[] = { "/system/bin/am", "broadcast", "--user", "0",
-                "-a", "android.intent.action.BUGREPORT_FINISHED",
-                "--es", "android.intent.extra.BUGREPORT", path,
-                "--es", "android.intent.extra.SCREENSHOT", screenshot_path,
-                "--receiver-permission", "android.permission.DUMP", NULL };
-        run_command_always(NULL, 5, args);
->>>>>>> c1c11d20
     }
 
     MYLOGD("Final progress: %d/%d (originally %d)\n", progress, weight_total, WEIGHT_TOTAL);
