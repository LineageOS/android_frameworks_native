/*
 * Copyright (C) 2008 The Android Open Source Project
 *
 * Licensed under the Apache License, Version 2.0 (the "License");
 * you may not use this file except in compliance with the License.
 * You may obtain a copy of the License at
 *
 *      http://www.apache.org/licenses/LICENSE-2.0
 *
 * Unless required by applicable law or agreed to in writing, software
 * distributed under the License is distributed on an "AS IS" BASIS,
 * WITHOUT WARRANTIES OR CONDITIONS OF ANY KIND, either express or implied.
 * See the License for the specific language governing permissions and
 * limitations under the License.
 */

#define LOG_TAG "dumpstate"

#include <dirent.h>
#include <errno.h>
#include <fcntl.h>
#include <libgen.h>
#include <limits.h>
#include <stdbool.h>
#include <stdio.h>
#include <stdlib.h>
#include <string.h>
#include <sys/poll.h>
#include <sys/prctl.h>
#include <sys/resource.h>
#include <sys/stat.h>
#include <sys/time.h>
#include <sys/wait.h>
#include <unistd.h>
#include <memory>
#include <regex>
#include <set>
#include <string>
#include <vector>

#include <android-base/file.h>
#include <android-base/properties.h>
#include <android-base/stringprintf.h>
#include <android-base/strings.h>
#include <android-base/unique_fd.h>
#include <android/hardware/dumpstate/1.0/IDumpstateDevice.h>
#include <android/hidl/manager/1.0/IServiceManager.h>
#include <cutils/native_handle.h>
#include <cutils/properties.h>
#include <dumpsys.h>
#include <hidl/ServiceManagement.h>
#include <openssl/sha.h>
#include <private/android_filesystem_config.h>
#include <private/android_logger.h>
#include <serviceutils/PriorityDumper.h>
#include "DumpstateInternal.h"
#include "DumpstateSectionReporter.h"
#include "DumpstateService.h"
#include "dumpstate.h"

using ::android::hardware::dumpstate::V1_0::IDumpstateDevice;
using ::std::literals::chrono_literals::operator""ms;
using ::std::literals::chrono_literals::operator""s;

// TODO: remove once moved to namespace
using android::defaultServiceManager;
using android::Dumpsys;
using android::INVALID_OPERATION;
using android::IServiceManager;
using android::OK;
using android::sp;
using android::status_t;
using android::String16;
using android::String8;
using android::TIMED_OUT;
using android::UNKNOWN_ERROR;
using android::Vector;
using android::os::dumpstate::CommandOptions;
using android::os::dumpstate::DumpFileToFd;
using android::os::dumpstate::DumpstateSectionReporter;
using android::os::dumpstate::GetPidByName;
using android::os::dumpstate::PropertiesHelper;

/* read before root is shed */
static char cmdline_buf[16384] = "(unknown)";
static const char *dump_traces_path = NULL;

// TODO: variables and functions below should be part of dumpstate object

static std::set<std::string> mount_points;
void add_mountinfo();

#define PSTORE_LAST_KMSG "/sys/fs/pstore/console-ramoops"
#define ALT_PSTORE_LAST_KMSG "/sys/fs/pstore/console-ramoops-0"
#define BLK_DEV_SYS_DIR "/sys/block"

#define RAFT_DIR "/data/misc/raft"
#define RECOVERY_DIR "/cache/recovery"
#define RECOVERY_DATA_DIR "/data/misc/recovery"
#define LOGPERSIST_DATA_DIR "/data/misc/logd"
#define PROFILE_DATA_DIR_CUR "/data/misc/profiles/cur"
#define PROFILE_DATA_DIR_REF "/data/misc/profiles/ref"
#define WLUTIL "/vendor/xbin/wlutil"
#define WMTRACE_DATA_DIR "/data/misc/wmtrace"

// TODO(narayan): Since this information has to be kept in sync
// with tombstoned, we should just put it in a common header.
//
// File: system/core/debuggerd/tombstoned/tombstoned.cpp
static const std::string TOMBSTONE_DIR = "/data/tombstones/";
static const std::string TOMBSTONE_FILE_PREFIX = "tombstone_";
static const std::string ANR_DIR = "/data/anr/";
static const std::string ANR_FILE_PREFIX = "anr_";

// TODO: temporary variables and functions used during C++ refactoring
static Dumpstate& ds = Dumpstate::GetInstance();
static int RunCommand(const std::string& title, const std::vector<std::string>& fullCommand,
                      const CommandOptions& options = CommandOptions::DEFAULT) {
    return ds.RunCommand(title, fullCommand, options);
}
static void RunDumpsys(const std::string& title, const std::vector<std::string>& dumpsysArgs,
                       const CommandOptions& options = Dumpstate::DEFAULT_DUMPSYS,
                       long dumpsysTimeoutMs = 0) {
    return ds.RunDumpsys(title, dumpsysArgs, options, dumpsysTimeoutMs);
}
static int DumpFile(const std::string& title, const std::string& path) {
    return ds.DumpFile(title, path);
}

// Relative directory (inside the zip) for all files copied as-is into the bugreport.
static const std::string ZIP_ROOT_DIR = "FS";

// Must be hardcoded because dumpstate HAL implementation need SELinux access to it
static const std::string kDumpstateBoardPath = "/bugreports/";
static const std::string kProtoPath = "proto/";
static const std::string kProtoExt = ".proto";
static const std::string kDumpstateBoardFiles[] = {
    "dumpstate_board.txt",
    "dumpstate_board.bin"
};
static const int NUM_OF_DUMPS = arraysize(kDumpstateBoardFiles);

static constexpr char PROPERTY_EXTRA_OPTIONS[] = "dumpstate.options";
static constexpr char PROPERTY_LAST_ID[] = "dumpstate.last_id";
static constexpr char PROPERTY_VERSION[] = "dumpstate.version";
static constexpr char PROPERTY_EXTRA_TITLE[] = "dumpstate.options.title";
static constexpr char PROPERTY_EXTRA_DESCRIPTION[] = "dumpstate.options.description";

static const CommandOptions AS_ROOT_20 = CommandOptions::WithTimeout(20).AsRoot().Build();

/*
 * Returns a vector of dump fds under |dir_path| with a given |file_prefix|.
 * The returned vector is sorted by the mtimes of the dumps. If |limit_by_mtime|
 * is set, the vector only contains files that were written in the last 30 minutes.
 * If |limit_by_count| is set, the vector only contains the ten latest files.
 */
static std::vector<DumpData> GetDumpFds(const std::string& dir_path,
                                        const std::string& file_prefix,
                                        bool limit_by_mtime,
                                        bool limit_by_count = true) {
    const time_t thirty_minutes_ago = ds.now_ - 60 * 30;

    std::unique_ptr<DIR, decltype(&closedir)> dump_dir(opendir(dir_path.c_str()), closedir);

    if (dump_dir == nullptr) {
        MYLOGW("Unable to open directory %s: %s\n", dir_path.c_str(), strerror(errno));
<<<<<<< HEAD
        return dump_data.release();
    }

=======
        return std::vector<DumpData>();
    }

    std::vector<DumpData> dump_data;
>>>>>>> 0d55f34e
    struct dirent* entry = nullptr;
    while ((entry = readdir(dump_dir.get()))) {
        if (entry->d_type != DT_REG) {
            continue;
        }

        const std::string base_name(entry->d_name);
        if (base_name.find(file_prefix) != 0) {
            continue;
        }

        const std::string abs_path = dir_path + base_name;
        android::base::unique_fd fd(
            TEMP_FAILURE_RETRY(open(abs_path.c_str(), O_RDONLY | O_CLOEXEC | O_NOFOLLOW | O_NONBLOCK)));
        if (fd == -1) {
            MYLOGW("Unable to open dump file %s: %s\n", abs_path.c_str(), strerror(errno));
            break;
        }

        struct stat st = {};
        if (fstat(fd, &st) == -1) {
            MYLOGW("Unable to stat dump file %s: %s\n", abs_path.c_str(), strerror(errno));
            continue;
        }

        if (limit_by_mtime && st.st_mtime < thirty_minutes_ago) {
            MYLOGI("Excluding stale dump file: %s\n", abs_path.c_str());
            continue;
        }

        dump_data.emplace_back(DumpData{abs_path, std::move(fd), st.st_mtime});
    }

    // Sort in descending modification time so that we only keep the newest
    // reports if |limit_by_count| is true.
    std::sort(dump_data.begin(), dump_data.end(),
              [](const DumpData& d1, const DumpData& d2) { return d1.mtime > d2.mtime; });

    if (limit_by_count && dump_data.size() > 10) {
        dump_data.erase(dump_data.begin() + 10, dump_data.end());
    }

    return dump_data;
}

static bool AddDumps(const std::vector<DumpData>::const_iterator start,
                     const std::vector<DumpData>::const_iterator end,
                     const char* type_name, const bool add_to_zip) {
    bool dumped = false;
    for (auto it = start; it != end; ++it) {
        const std::string& name = it->name;
        const int fd = it->fd;
        dumped = true;

        // Seek to the beginning of the file before dumping any data. A given
        // DumpData entry might be dumped multiple times in the report.
        //
        // For example, the most recent ANR entry is dumped to the body of the
        // main entry and it also shows up as a separate entry in the bugreport
        // ZIP file.
        if (lseek(fd, 0, SEEK_SET) != static_cast<off_t>(0)) {
            MYLOGE("Unable to add %s to zip file, lseek failed: %s\n", name.c_str(),
                   strerror(errno));
        }

        if (ds.IsZipping() && add_to_zip) {
            if (ds.AddZipEntryFromFd(ZIP_ROOT_DIR + name, fd, /* timeout = */ 0ms) != OK) {
                MYLOGE("Unable to add %s to zip file, addZipEntryFromFd failed\n", name.c_str());
            }
        } else {
            dump_file_from_fd(type_name, name.c_str(), fd);
        }
    }

    return dumped;
}

// for_each_pid() callback to get mount info about a process.
void do_mountinfo(int pid, const char* name __attribute__((unused))) {
    char path[PATH_MAX];

    // Gets the the content of the /proc/PID/ns/mnt link, so only unique mount points
    // are added.
    snprintf(path, sizeof(path), "/proc/%d/ns/mnt", pid);
    char linkname[PATH_MAX];
    ssize_t r = readlink(path, linkname, PATH_MAX);
    if (r == -1) {
        MYLOGE("Unable to read link for %s: %s\n", path, strerror(errno));
        return;
    }
    linkname[r] = '\0';

    if (mount_points.find(linkname) == mount_points.end()) {
        // First time this mount point was found: add it
        snprintf(path, sizeof(path), "/proc/%d/mountinfo", pid);
        if (ds.AddZipEntry(ZIP_ROOT_DIR + path, path)) {
            mount_points.insert(linkname);
        } else {
            MYLOGE("Unable to add mountinfo %s to zip file\n", path);
        }
    }
}

void add_mountinfo() {
    if (!ds.IsZipping()) return;
    std::string title = "MOUNT INFO";
    mount_points.clear();
    DurationReporter duration_reporter(title, true);
    for_each_pid(do_mountinfo, nullptr);
    MYLOGD("%s: %d entries added to zip file\n", title.c_str(), (int)mount_points.size());
}

static void dump_dev_files(const char *title, const char *driverpath, const char *filename)
{
    DIR *d;
    struct dirent *de;
    char path[PATH_MAX];

    d = opendir(driverpath);
    if (d == NULL) {
        return;
    }

    while ((de = readdir(d))) {
        if (de->d_type != DT_LNK) {
            continue;
        }
        snprintf(path, sizeof(path), "%s/%s/%s", driverpath, de->d_name, filename);
        DumpFile(title, path);
    }

    closedir(d);
}



// dump anrd's trace and add to the zip file.
// 1. check if anrd is running on this device.
// 2. send a SIGUSR1 to its pid which will dump anrd's trace.
// 3. wait until the trace generation completes and add to the zip file.
static bool dump_anrd_trace() {
    unsigned int pid;
    char buf[50], path[PATH_MAX];
    struct dirent *trace;
    struct stat st;
    DIR *trace_dir;
    int retry = 5;
    long max_ctime = 0, old_mtime;
    long long cur_size = 0;
    const char *trace_path = "/data/misc/anrd/";

    if (!ds.IsZipping()) {
        MYLOGE("Not dumping anrd trace because it's not a zipped bugreport\n");
        return false;
    }

    // find anrd's pid if it is running.
    pid = GetPidByName("/system/xbin/anrd");

    if (pid > 0) {
        if (stat(trace_path, &st) == 0) {
            old_mtime = st.st_mtime;
        } else {
            MYLOGE("Failed to find: %s\n", trace_path);
            return false;
        }

        // send SIGUSR1 to the anrd to generate a trace.
        sprintf(buf, "%u", pid);
        if (RunCommand("ANRD_DUMP", {"kill", "-SIGUSR1", buf},
                       CommandOptions::WithTimeout(1).Build())) {
            MYLOGE("anrd signal timed out. Please manually collect trace\n");
            return false;
        }

        while (retry-- > 0 && old_mtime == st.st_mtime) {
            sleep(1);
            stat(trace_path, &st);
        }

        if (retry < 0 && old_mtime == st.st_mtime) {
            MYLOGE("Failed to stat %s or trace creation timeout\n", trace_path);
            return false;
        }

        // identify the trace file by its creation time.
        if (!(trace_dir = opendir(trace_path))) {
            MYLOGE("Can't open trace file under %s\n", trace_path);
        }
        while ((trace = readdir(trace_dir))) {
            if (strcmp(trace->d_name, ".") == 0
                    || strcmp(trace->d_name, "..") == 0) {
                continue;
            }
            sprintf(path, "%s%s", trace_path, trace->d_name);
            if (stat(path, &st) == 0) {
                if (st.st_ctime > max_ctime) {
                    max_ctime = st.st_ctime;
                    sprintf(buf, "%s", trace->d_name);
                }
            }
        }
        closedir(trace_dir);

        // Wait until the dump completes by checking the size of the trace.
        if (max_ctime > 0) {
            sprintf(path, "%s%s", trace_path, buf);
            while(true) {
                sleep(1);
                if (stat(path, &st) == 0) {
                    if (st.st_size == cur_size) {
                        break;
                    } else if (st.st_size > cur_size) {
                        cur_size = st.st_size;
                    } else {
                        return false;
                    }
                } else {
                    MYLOGE("Cant stat() %s anymore\n", path);
                    return false;
                }
            }
            // Add to the zip file.
            if (!ds.AddZipEntry("anrd_trace.txt", path)) {
                MYLOGE("Unable to add anrd_trace file %s to zip file\n", path);
            } else {
                if (remove(path)) {
                    MYLOGE("Error removing anrd_trace file %s: %s", path, strerror(errno));
                }
                return true;
            }
        } else {
            MYLOGE("Can't stats any trace file under %s\n", trace_path);
        }
    }
    return false;
}

static void dump_systrace() {
    if (!ds.IsZipping()) {
        MYLOGD("Not dumping systrace because it's not a zipped bugreport\n");
        return;
    }
    std::string systrace_path = ds.GetPath("-systrace.txt");
    if (systrace_path.empty()) {
        MYLOGE("Not dumping systrace because path is empty\n");
        return;
    }
    const char* path = "/sys/kernel/debug/tracing/tracing_on";
    long int is_tracing;
    if (read_file_as_long(path, &is_tracing)) {
        return; // error already logged
    }
    if (is_tracing <= 0) {
        MYLOGD("Skipping systrace because '%s' content is '%ld'\n", path, is_tracing);
        return;
    }

    MYLOGD("Running '/system/bin/atrace --async_dump -o %s', which can take several minutes",
            systrace_path.c_str());
    if (RunCommand("SYSTRACE", {"/system/bin/atrace", "--async_dump", "-o", systrace_path},
                   CommandOptions::WithTimeout(120).Build())) {
        MYLOGE("systrace timed out, its zip entry will be incomplete\n");
        // TODO: RunCommand tries to kill the process, but atrace doesn't die
        // peacefully; ideally, we should call strace to stop itself, but there is no such option
        // yet (just a --async_stop, which stops and dump
        // if (RunCommand("SYSTRACE", {"/system/bin/atrace", "--kill"})) {
        //   MYLOGE("could not stop systrace ");
        // }
    }
    if (!ds.AddZipEntry("systrace.txt", systrace_path)) {
        MYLOGE("Unable to add systrace file %s to zip file\n", systrace_path.c_str());
    } else {
        if (remove(systrace_path.c_str())) {
            MYLOGE("Error removing systrace file %s: %s", systrace_path.c_str(), strerror(errno));
        }
    }
}

static void dump_raft() {
    if (PropertiesHelper::IsUserBuild()) {
        return;
    }

    std::string raft_path = ds.GetPath("-raft_log.txt");
    if (raft_path.empty()) {
        MYLOGD("raft_path is empty\n");
        return;
    }

    struct stat s;
    if (stat(RAFT_DIR, &s) != 0 || !S_ISDIR(s.st_mode)) {
        MYLOGD("%s does not exist or is not a directory\n", RAFT_DIR);
        return;
    }

    CommandOptions options = CommandOptions::WithTimeout(600).Build();
    if (!ds.IsZipping()) {
        // Write compressed and encoded raft logs to stdout if it's not a zipped bugreport.
        RunCommand("RAFT LOGS", {"logcompressor", "-r", RAFT_DIR}, options);
        return;
    }

    RunCommand("RAFT LOGS", {"logcompressor", "-n", "-r", RAFT_DIR, "-o", raft_path}, options);
    if (!ds.AddZipEntry("raft_log.txt", raft_path)) {
        MYLOGE("Unable to add raft log %s to zip file\n", raft_path.c_str());
    } else {
        if (remove(raft_path.c_str())) {
            MYLOGE("Error removing raft file %s: %s\n", raft_path.c_str(), strerror(errno));
        }
    }
}

static bool skip_not_stat(const char *path) {
    static const char stat[] = "/stat";
    size_t len = strlen(path);
    if (path[len - 1] == '/') { /* Directory? */
        return false;
    }
    return strcmp(path + len - sizeof(stat) + 1, stat); /* .../stat? */
}

static bool skip_none(const char* path __attribute__((unused))) {
    return false;
}

unsigned long worst_write_perf = 20000; /* in KB/s */

//
//  stat offsets
// Name            units         description
// ----            -----         -----------
// read I/Os       requests      number of read I/Os processed
#define __STAT_READ_IOS      0
// read merges     requests      number of read I/Os merged with in-queue I/O
#define __STAT_READ_MERGES   1
// read sectors    sectors       number of sectors read
#define __STAT_READ_SECTORS  2
// read ticks      milliseconds  total wait time for read requests
#define __STAT_READ_TICKS    3
// write I/Os      requests      number of write I/Os processed
#define __STAT_WRITE_IOS     4
// write merges    requests      number of write I/Os merged with in-queue I/O
#define __STAT_WRITE_MERGES  5
// write sectors   sectors       number of sectors written
#define __STAT_WRITE_SECTORS 6
// write ticks     milliseconds  total wait time for write requests
#define __STAT_WRITE_TICKS   7
// in_flight       requests      number of I/Os currently in flight
#define __STAT_IN_FLIGHT     8
// io_ticks        milliseconds  total time this block device has been active
#define __STAT_IO_TICKS      9
// time_in_queue   milliseconds  total wait time for all requests
#define __STAT_IN_QUEUE     10
#define __STAT_NUMBER_FIELD 11
//
// read I/Os, write I/Os
// =====================
//
// These values increment when an I/O request completes.
//
// read merges, write merges
// =========================
//
// These values increment when an I/O request is merged with an
// already-queued I/O request.
//
// read sectors, write sectors
// ===========================
//
// These values count the number of sectors read from or written to this
// block device.  The "sectors" in question are the standard UNIX 512-byte
// sectors, not any device- or filesystem-specific block size.  The
// counters are incremented when the I/O completes.
#define SECTOR_SIZE 512
//
// read ticks, write ticks
// =======================
//
// These values count the number of milliseconds that I/O requests have
// waited on this block device.  If there are multiple I/O requests waiting,
// these values will increase at a rate greater than 1000/second; for
// example, if 60 read requests wait for an average of 30 ms, the read_ticks
// field will increase by 60*30 = 1800.
//
// in_flight
// =========
//
// This value counts the number of I/O requests that have been issued to
// the device driver but have not yet completed.  It does not include I/O
// requests that are in the queue but not yet issued to the device driver.
//
// io_ticks
// ========
//
// This value counts the number of milliseconds during which the device has
// had I/O requests queued.
//
// time_in_queue
// =============
//
// This value counts the number of milliseconds that I/O requests have waited
// on this block device.  If there are multiple I/O requests waiting, this
// value will increase as the product of the number of milliseconds times the
// number of requests waiting (see "read ticks" above for an example).
#define S_TO_MS 1000
//

static int dump_stat_from_fd(const char *title __unused, const char *path, int fd) {
    unsigned long long fields[__STAT_NUMBER_FIELD];
    bool z;
    char *cp, *buffer = NULL;
    size_t i = 0;
    FILE *fp = fdopen(fd, "rb");
    getline(&buffer, &i, fp);
    fclose(fp);
    if (!buffer) {
        return -errno;
    }
    i = strlen(buffer);
    while ((i > 0) && (buffer[i - 1] == '\n')) {
        buffer[--i] = '\0';
    }
    if (!*buffer) {
        free(buffer);
        return 0;
    }
    z = true;
    for (cp = buffer, i = 0; i < (sizeof(fields) / sizeof(fields[0])); ++i) {
        fields[i] = strtoull(cp, &cp, 10);
        if (fields[i] != 0) {
            z = false;
        }
    }
    if (z) { /* never accessed */
        free(buffer);
        return 0;
    }

    if (!strncmp(path, BLK_DEV_SYS_DIR, sizeof(BLK_DEV_SYS_DIR) - 1)) {
        path += sizeof(BLK_DEV_SYS_DIR) - 1;
    }

    printf("%-30s:%9s%9s%9s%9s%9s%9s%9s%9s%9s%9s%9s\n%-30s:\t%s\n", "Block-Dev",
           "R-IOs", "R-merg", "R-sect", "R-wait", "W-IOs", "W-merg", "W-sect",
           "W-wait", "in-fli", "activ", "T-wait", path, buffer);
    free(buffer);

    if (fields[__STAT_IO_TICKS]) {
        unsigned long read_perf = 0;
        unsigned long read_ios = 0;
        if (fields[__STAT_READ_TICKS]) {
            unsigned long long divisor = fields[__STAT_READ_TICKS]
                                       * fields[__STAT_IO_TICKS];
            read_perf = ((unsigned long long)SECTOR_SIZE
                           * fields[__STAT_READ_SECTORS]
                           * fields[__STAT_IN_QUEUE] + (divisor >> 1))
                                        / divisor;
            read_ios = ((unsigned long long)S_TO_MS * fields[__STAT_READ_IOS]
                           * fields[__STAT_IN_QUEUE] + (divisor >> 1))
                                        / divisor;
        }

        unsigned long write_perf = 0;
        unsigned long write_ios = 0;
        if (fields[__STAT_WRITE_TICKS]) {
            unsigned long long divisor = fields[__STAT_WRITE_TICKS]
                                       * fields[__STAT_IO_TICKS];
            write_perf = ((unsigned long long)SECTOR_SIZE
                           * fields[__STAT_WRITE_SECTORS]
                           * fields[__STAT_IN_QUEUE] + (divisor >> 1))
                                        / divisor;
            write_ios = ((unsigned long long)S_TO_MS * fields[__STAT_WRITE_IOS]
                           * fields[__STAT_IN_QUEUE] + (divisor >> 1))
                                        / divisor;
        }

        unsigned queue = (fields[__STAT_IN_QUEUE]
                             + (fields[__STAT_IO_TICKS] >> 1))
                                 / fields[__STAT_IO_TICKS];

        if (!write_perf && !write_ios) {
            printf("%-30s: perf(ios) rd: %luKB/s(%lu/s) q: %u\n", path, read_perf, read_ios, queue);
        } else {
            printf("%-30s: perf(ios) rd: %luKB/s(%lu/s) wr: %luKB/s(%lu/s) q: %u\n", path, read_perf,
                   read_ios, write_perf, write_ios, queue);
        }

        /* bugreport timeout factor adjustment */
        if ((write_perf > 1) && (write_perf < worst_write_perf)) {
            worst_write_perf = write_perf;
        }
    }
    return 0;
}

static const long MINIMUM_LOGCAT_TIMEOUT_MS = 50000;

/* timeout in ms to read a list of buffers */
static unsigned long logcat_timeout(const std::vector<std::string>& buffers) {
    unsigned long timeout_ms = 0;
    for (const auto& buffer : buffers) {
        log_id_t id = android_name_to_log_id(buffer.c_str());
        unsigned long property_size = __android_logger_get_buffer_size(id);
        /* Engineering margin is ten-fold our guess */
        timeout_ms += 10 * (property_size + worst_write_perf) / worst_write_perf;
    }
    return timeout_ms > MINIMUM_LOGCAT_TIMEOUT_MS ? timeout_ms : MINIMUM_LOGCAT_TIMEOUT_MS;
}

void Dumpstate::PrintHeader() const {
    std::string build, fingerprint, radio, bootloader, network;
    char date[80];

    build = android::base::GetProperty("ro.build.display.id", "(unknown)");
    fingerprint = android::base::GetProperty("ro.build.fingerprint", "(unknown)");
    radio = android::base::GetProperty("gsm.version.baseband", "(unknown)");
    bootloader = android::base::GetProperty("ro.bootloader", "(unknown)");
    network = android::base::GetProperty("gsm.operator.alpha", "(unknown)");
    strftime(date, sizeof(date), "%Y-%m-%d %H:%M:%S", localtime(&now_));

    printf("========================================================\n");
    printf("== dumpstate: %s\n", date);
    printf("========================================================\n");

    printf("\n");
    printf("Build: %s\n", build.c_str());
    // NOTE: fingerprint entry format is important for other tools.
    printf("Build fingerprint: '%s'\n", fingerprint.c_str());
    printf("Bootloader: %s\n", bootloader.c_str());
    printf("Radio: %s\n", radio.c_str());
    printf("Network: %s\n", network.c_str());

    printf("Kernel: ");
    DumpFileToFd(STDOUT_FILENO, "", "/proc/version");
    printf("Command line: %s\n", strtok(cmdline_buf, "\n"));
    printf("Uptime: ");
    RunCommandToFd(STDOUT_FILENO, "", {"uptime", "-p"},
                   CommandOptions::WithTimeout(1).Always().Build());
    printf("Bugreport format version: %s\n", version_.c_str());
    printf("Dumpstate info: id=%d pid=%d dry_run=%d args=%s extra_options=%s\n", id_, pid_,
           PropertiesHelper::IsDryRun(), args_.c_str(), extra_options_.c_str());
    printf("\n");
}

// List of file extensions that can cause a zip file attachment to be rejected by some email
// service providers.
static const std::set<std::string> PROBLEMATIC_FILE_EXTENSIONS = {
      ".ade", ".adp", ".bat", ".chm", ".cmd", ".com", ".cpl", ".exe", ".hta", ".ins", ".isp",
      ".jar", ".jse", ".lib", ".lnk", ".mde", ".msc", ".msp", ".mst", ".pif", ".scr", ".sct",
      ".shb", ".sys", ".vb",  ".vbe", ".vbs", ".vxd", ".wsc", ".wsf", ".wsh"
};

status_t Dumpstate::AddZipEntryFromFd(const std::string& entry_name, int fd,
                                      std::chrono::milliseconds timeout = 0ms) {
    if (!IsZipping()) {
        MYLOGD("Not adding zip entry %s from fd because it's not a zipped bugreport\n",
               entry_name.c_str());
        return INVALID_OPERATION;
    }
    std::string valid_name = entry_name;

    // Rename extension if necessary.
    size_t idx = entry_name.rfind('.');
    if (idx != std::string::npos) {
        std::string extension = entry_name.substr(idx);
        std::transform(extension.begin(), extension.end(), extension.begin(), ::tolower);
        if (PROBLEMATIC_FILE_EXTENSIONS.count(extension) != 0) {
            valid_name = entry_name + ".renamed";
            MYLOGI("Renaming entry %s to %s\n", entry_name.c_str(), valid_name.c_str());
        }
    }

    // Logging statement  below is useful to time how long each entry takes, but it's too verbose.
    // MYLOGD("Adding zip entry %s\n", entry_name.c_str());
    int32_t err = zip_writer_->StartEntryWithTime(valid_name.c_str(), ZipWriter::kCompress,
                                                  get_mtime(fd, ds.now_));
    if (err != 0) {
        MYLOGE("zip_writer_->StartEntryWithTime(%s): %s\n", valid_name.c_str(),
               ZipWriter::ErrorCodeString(err));
        return UNKNOWN_ERROR;
    }
    auto start = std::chrono::steady_clock::now();
    auto end = start + timeout;
    struct pollfd pfd = {fd, POLLIN};

    std::vector<uint8_t> buffer(65536);
    while (1) {
        if (timeout.count() > 0) {
            // lambda to recalculate the timeout.
            auto time_left_ms = [end]() {
                auto now = std::chrono::steady_clock::now();
                auto diff = std::chrono::duration_cast<std::chrono::milliseconds>(end - now);
                return std::max(diff.count(), 0LL);
            };

            int rc = TEMP_FAILURE_RETRY(poll(&pfd, 1, time_left_ms()));
            if (rc < 0) {
                MYLOGE("Error in poll while adding from fd to zip entry %s:%s", entry_name.c_str(),
                       strerror(errno));
                return -errno;
            } else if (rc == 0) {
                MYLOGE("Timed out adding from fd to zip entry %s:%s Timeout:%lldms",
                       entry_name.c_str(), strerror(errno), timeout.count());
                return TIMED_OUT;
            }
        }

        ssize_t bytes_read = TEMP_FAILURE_RETRY(read(fd, buffer.data(), buffer.size()));
        if (bytes_read == 0) {
            break;
        } else if (bytes_read == -1) {
            MYLOGE("read(%s): %s\n", entry_name.c_str(), strerror(errno));
            return -errno;
        }
        err = zip_writer_->WriteBytes(buffer.data(), bytes_read);
        if (err) {
            MYLOGE("zip_writer_->WriteBytes(): %s\n", ZipWriter::ErrorCodeString(err));
            return UNKNOWN_ERROR;
        }
    }

    err = zip_writer_->FinishEntry();
    if (err != 0) {
        MYLOGE("zip_writer_->FinishEntry(): %s\n", ZipWriter::ErrorCodeString(err));
        return UNKNOWN_ERROR;
    }

    return OK;
}

bool Dumpstate::AddZipEntry(const std::string& entry_name, const std::string& entry_path) {
    android::base::unique_fd fd(
        TEMP_FAILURE_RETRY(open(entry_path.c_str(), O_RDONLY | O_NONBLOCK | O_CLOEXEC)));
    if (fd == -1) {
        MYLOGE("open(%s): %s\n", entry_path.c_str(), strerror(errno));
        return false;
    }

    return (AddZipEntryFromFd(entry_name, fd.get()) == OK);
}

/* adds a file to the existing zipped bugreport */
static int _add_file_from_fd(const char* title __attribute__((unused)), const char* path, int fd) {
    return (ds.AddZipEntryFromFd(ZIP_ROOT_DIR + path, fd) == OK) ? 0 : 1;
}

void Dumpstate::AddDir(const std::string& dir, bool recursive) {
    if (!IsZipping()) {
        MYLOGD("Not adding dir %s because it's not a zipped bugreport\n", dir.c_str());
        return;
    }
    MYLOGD("Adding dir %s (recursive: %d)\n", dir.c_str(), recursive);
    DurationReporter duration_reporter(dir, true);
    dump_files("", dir.c_str(), recursive ? skip_none : is_dir, _add_file_from_fd);
}

bool Dumpstate::AddTextZipEntry(const std::string& entry_name, const std::string& content) {
    if (!IsZipping()) {
        MYLOGD("Not adding text zip entry %s because it's not a zipped bugreport\n",
               entry_name.c_str());
        return false;
    }
    MYLOGD("Adding zip text entry %s\n", entry_name.c_str());
    int32_t err = zip_writer_->StartEntryWithTime(entry_name.c_str(), ZipWriter::kCompress, ds.now_);
    if (err != 0) {
        MYLOGE("zip_writer_->StartEntryWithTime(%s): %s\n", entry_name.c_str(),
               ZipWriter::ErrorCodeString(err));
        return false;
    }

    err = zip_writer_->WriteBytes(content.c_str(), content.length());
    if (err != 0) {
        MYLOGE("zip_writer_->WriteBytes(%s): %s\n", entry_name.c_str(),
               ZipWriter::ErrorCodeString(err));
        return false;
    }

    err = zip_writer_->FinishEntry();
    if (err != 0) {
        MYLOGE("zip_writer_->FinishEntry(): %s\n", ZipWriter::ErrorCodeString(err));
        return false;
    }

    return true;
}

static void DoKmsg() {
    struct stat st;
    if (!stat(PSTORE_LAST_KMSG, &st)) {
        /* Also TODO: Make console-ramoops CAP_SYSLOG protected. */
        DumpFile("LAST KMSG", PSTORE_LAST_KMSG);
    } else if (!stat(ALT_PSTORE_LAST_KMSG, &st)) {
        DumpFile("LAST KMSG", ALT_PSTORE_LAST_KMSG);
    } else {
        /* TODO: Make last_kmsg CAP_SYSLOG protected. b/5555691 */
        DumpFile("LAST KMSG", "/proc/last_kmsg");
    }
}

static void DoKernelLogcat() {
    unsigned long timeout_ms = logcat_timeout({"kernel"});
    RunCommand(
        "KERNEL LOG",
        {"logcat", "-b", "kernel", "-v", "threadtime", "-v", "printable", "-v", "uid", "-d", "*:v"},
        CommandOptions::WithTimeoutInMs(timeout_ms).Build());
}

static void DoLogcat() {
    unsigned long timeout_ms;
    // DumpFile("EVENT LOG TAGS", "/etc/event-log-tags");
    // calculate timeout
    timeout_ms = logcat_timeout({"main", "system", "crash"});
    RunCommand("SYSTEM LOG",
               {"logcat", "-v", "threadtime", "-v", "printable", "-v", "uid", "-d", "*:v"},
               CommandOptions::WithTimeoutInMs(timeout_ms).Build());
    timeout_ms = logcat_timeout({"events"});
    RunCommand(
        "EVENT LOG",
        {"logcat", "-b", "events", "-v", "threadtime", "-v", "printable", "-v", "uid", "-d", "*:v"},
        CommandOptions::WithTimeoutInMs(timeout_ms).Build());
    timeout_ms = logcat_timeout({"stats"});
    RunCommand(
        "STATS LOG",
        {"logcat", "-b", "stats", "-v", "threadtime", "-v", "printable", "-v", "uid", "-d", "*:v"},
        CommandOptions::WithTimeoutInMs(timeout_ms).Build());
    timeout_ms = logcat_timeout({"radio"});
    RunCommand(
        "RADIO LOG",
        {"logcat", "-b", "radio", "-v", "threadtime", "-v", "printable", "-v", "uid", "-d", "*:v"},
        CommandOptions::WithTimeoutInMs(timeout_ms).Build());

    RunCommand("LOG STATISTICS", {"logcat", "-b", "all", "-S"});

    /* kernels must set CONFIG_PSTORE_PMSG, slice up pstore with device tree */
    RunCommand("LAST LOGCAT", {"logcat", "-L", "-b", "all", "-v", "threadtime", "-v", "printable",
                               "-v", "uid", "-d", "*:v"});
}

static void DumpIpTablesAsRoot() {
    RunCommand("IPTABLES", {"iptables", "-L", "-nvx"});
    RunCommand("IP6TABLES", {"ip6tables", "-L", "-nvx"});
    RunCommand("IPTABLES NAT", {"iptables", "-t", "nat", "-L", "-nvx"});
    /* no ip6 nat */
    RunCommand("IPTABLES MANGLE", {"iptables", "-t", "mangle", "-L", "-nvx"});
    RunCommand("IP6TABLES MANGLE", {"ip6tables", "-t", "mangle", "-L", "-nvx"});
    RunCommand("IPTABLES RAW", {"iptables", "-t", "raw", "-L", "-nvx"});
    RunCommand("IP6TABLES RAW", {"ip6tables", "-t", "raw", "-L", "-nvx"});
}

static void AddGlobalAnrTraceFile(const bool add_to_zip, const std::string& anr_traces_file,
                                  const std::string& anr_traces_dir) {
    std::string dump_traces_dir;

    if (dump_traces_path != nullptr) {
        if (add_to_zip) {
            dump_traces_dir = dirname(dump_traces_path);
            MYLOGD("Adding ANR traces (directory %s) to the zip file\n", dump_traces_dir.c_str());
            ds.AddDir(dump_traces_dir, true);
        } else {
            MYLOGD("Dumping current ANR traces (%s) to the main bugreport entry\n",
                   dump_traces_path);
            ds.DumpFile("VM TRACES JUST NOW", dump_traces_path);
        }
    }


    // Make sure directory is not added twice.
    // TODO: this is an overzealous check because it's relying on dump_traces_path - which is
    // generated by dump_traces() -  and anr_traces_path - which is retrieved from a system
    // property - but in reality they're the same path (although the former could be nullptr).
    // Anyways, once dump_traces() is refactored as a private Dumpstate function, this logic should
    // be revisited.
    bool already_dumped = anr_traces_dir == dump_traces_dir;

    MYLOGD("AddGlobalAnrTraceFile(): dump_traces_dir=%s, anr_traces_dir=%s, already_dumped=%d\n",
           dump_traces_dir.c_str(), anr_traces_dir.c_str(), already_dumped);

    android::base::unique_fd fd(TEMP_FAILURE_RETRY(
        open(anr_traces_file.c_str(), O_RDONLY | O_CLOEXEC | O_NOFOLLOW | O_NONBLOCK)));
    if (fd.get() < 0) {
        printf("*** NO ANR VM TRACES FILE (%s): %s\n\n", anr_traces_file.c_str(), strerror(errno));
    } else {
        if (add_to_zip) {
            if (!already_dumped) {
                MYLOGD("Adding dalvik ANR traces (directory %s) to the zip file\n",
                       anr_traces_dir.c_str());
                ds.AddDir(anr_traces_dir, true);
            }
        } else {
            MYLOGD("Dumping last ANR traces (%s) to the main bugreport entry\n",
                   anr_traces_file.c_str());
            dump_file_from_fd("VM TRACES AT LAST ANR", anr_traces_file.c_str(), fd.get());
        }
    }
}

static void AddAnrTraceDir(const bool add_to_zip, const std::string& anr_traces_dir) {
    MYLOGD("AddAnrTraceDir(): dump_traces_file=%s, anr_traces_dir=%s\n", dump_traces_path,
           anr_traces_dir.c_str());

    // If we're here, dump_traces_path will always be a temporary file
    // (created with mkostemp or similar) that contains dumps taken earlier
    // on in the process.
    if (dump_traces_path != nullptr) {
        if (add_to_zip) {
            ds.AddZipEntry(ZIP_ROOT_DIR + anr_traces_dir + "/traces-just-now.txt", dump_traces_path);
        } else {
            MYLOGD("Dumping current ANR traces (%s) to the main bugreport entry\n",
                   dump_traces_path);
            ds.DumpFile("VM TRACES JUST NOW", dump_traces_path);
        }

        const int ret = unlink(dump_traces_path);
        if (ret == -1) {
            MYLOGW("Error unlinking temporary trace path %s: %s\n", dump_traces_path,
                   strerror(errno));
        }
    }

    // Add a specific message for the first ANR Dump.
    if (ds.anr_data_.size() > 0) {
        AddDumps(ds.anr_data_.begin(), ds.anr_data_.begin() + 1,
                 "VM TRACES AT LAST ANR", add_to_zip);

        // The "last" ANR will always be included as separate entry in the zip file. In addition,
        // it will be present in the body of the main entry if |add_to_zip| == false.
        //
        // Historical ANRs are always included as separate entries in the bugreport zip file.
        AddDumps(ds.anr_data_.begin() + ((add_to_zip) ? 1 : 0), ds.anr_data_.end(),
                 "HISTORICAL ANR", true /* add_to_zip */);
    } else {
        printf("*** NO ANRs to dump in %s\n\n", ANR_DIR.c_str());
    }
}

static void AddAnrTraceFiles() {
    const bool add_to_zip = ds.IsZipping() && ds.version_ == VERSION_SPLIT_ANR;

    std::string anr_traces_file;
    std::string anr_traces_dir;
    bool is_global_trace_file = true;

    // First check whether the stack-trace-dir property is set. When it's set,
    // each ANR trace will be written to a separate file and not to a global
    // stack trace file.
    anr_traces_dir = android::base::GetProperty("dalvik.vm.stack-trace-dir", "");
    if (anr_traces_dir.empty()) {
        anr_traces_file = android::base::GetProperty("dalvik.vm.stack-trace-file", "");
        if (!anr_traces_file.empty()) {
            anr_traces_dir = dirname(anr_traces_file.c_str());
        }
    } else {
        is_global_trace_file = false;
    }

    // We have neither configured a global trace file nor a trace directory,
    // there will be nothing to dump.
    if (anr_traces_file.empty() && anr_traces_dir.empty()) {
        printf("*** NO VM TRACES FILE DEFINED (dalvik.vm.stack-trace-file)\n\n");
        return;
    }

    if (is_global_trace_file) {
        AddGlobalAnrTraceFile(add_to_zip, anr_traces_file, anr_traces_dir);
    } else {
        AddAnrTraceDir(add_to_zip, anr_traces_dir);
    }

    /* slow traces for slow operations */
    struct stat st;
    if (!anr_traces_dir.empty()) {
        int i = 0;
        while (true) {
            const std::string slow_trace_path =
                anr_traces_dir + android::base::StringPrintf("slow%02d.txt", i);
            if (stat(slow_trace_path.c_str(), &st)) {
                // No traces file at this index, done with the files.
                break;
            }
            ds.DumpFile("VM TRACES WHEN SLOW", slow_trace_path.c_str());
            i++;
        }
    }
}

static void DumpBlockStatFiles() {
    DurationReporter duration_reporter("DUMP BLOCK STAT");

    std::unique_ptr<DIR, std::function<int(DIR*)>> dirptr(opendir(BLK_DEV_SYS_DIR), closedir);

    if (dirptr == nullptr) {
        MYLOGE("Failed to open %s: %s\n", BLK_DEV_SYS_DIR, strerror(errno));
        return;
    }

    printf("------ DUMP BLOCK STAT ------\n\n");
    while (struct dirent *d = readdir(dirptr.get())) {
        if ((d->d_name[0] == '.')
         && (((d->d_name[1] == '.') && (d->d_name[2] == '\0'))
          || (d->d_name[1] == '\0'))) {
            continue;
        }
        const std::string new_path =
            android::base::StringPrintf("%s/%s", BLK_DEV_SYS_DIR, d->d_name);
        printf("------ BLOCK STAT (%s) ------\n", new_path.c_str());
        dump_files("", new_path.c_str(), skip_not_stat, dump_stat_from_fd);
        printf("\n");
    }
     return;
}

static void DumpPacketStats() {
    DumpFile("NETWORK DEV INFO", "/proc/net/dev");
    DumpFile("QTAGUID NETWORK INTERFACES INFO", "/proc/net/xt_qtaguid/iface_stat_all");
    DumpFile("QTAGUID NETWORK INTERFACES INFO (xt)", "/proc/net/xt_qtaguid/iface_stat_fmt");
    DumpFile("QTAGUID CTRL INFO", "/proc/net/xt_qtaguid/ctrl");
    DumpFile("QTAGUID STATS INFO", "/proc/net/xt_qtaguid/stats");
}

static void DumpIpAddrAndRules() {
    /* The following have a tendency to get wedged when wifi drivers/fw goes belly-up. */
    RunCommand("NETWORK INTERFACES", {"ip", "link"});
    RunCommand("IPv4 ADDRESSES", {"ip", "-4", "addr", "show"});
    RunCommand("IPv6 ADDRESSES", {"ip", "-6", "addr", "show"});
    RunCommand("IP RULES", {"ip", "rule", "show"});
    RunCommand("IP RULES v6", {"ip", "-6", "rule", "show"});
}

static void RunDumpsysTextByPriority(const std::string& title, int priority,
                                     std::chrono::milliseconds timeout,
                                     std::chrono::milliseconds service_timeout) {
    auto start = std::chrono::steady_clock::now();
    sp<android::IServiceManager> sm = defaultServiceManager();
    Dumpsys dumpsys(sm.get());
    Vector<String16> args;
    Dumpsys::setServiceArgs(args, /* asProto = */ false, priority);
    Vector<String16> services = dumpsys.listServices(priority, /* supports_proto = */ false);
    for (const String16& service : services) {
        std::string path(title);
        path.append(" - ").append(String8(service).c_str());
        DumpstateSectionReporter section_reporter(path, ds.listener_, ds.report_section_);
        size_t bytes_written = 0;
        status_t status = dumpsys.startDumpThread(service, args);
        if (status == OK) {
            dumpsys.writeDumpHeader(STDOUT_FILENO, service, priority);
            std::chrono::duration<double> elapsed_seconds;
            status = dumpsys.writeDump(STDOUT_FILENO, service, service_timeout,
                                       /* as_proto = */ false, elapsed_seconds, bytes_written);
            section_reporter.setSize(bytes_written);
            dumpsys.writeDumpFooter(STDOUT_FILENO, service, elapsed_seconds);
            bool dump_complete = (status == OK);
            dumpsys.stopDumpThread(dump_complete);
        }
        section_reporter.setStatus(status);

        auto elapsed_duration = std::chrono::duration_cast<std::chrono::milliseconds>(
            std::chrono::steady_clock::now() - start);
        if (elapsed_duration > timeout) {
            MYLOGE("*** command '%s' timed out after %llums\n", title.c_str(),
                   elapsed_duration.count());
            break;
        }
    }
}

static void RunDumpsysText(const std::string& title, int priority,
                           std::chrono::milliseconds timeout,
                           std::chrono::milliseconds service_timeout) {
    DurationReporter duration_reporter(title);
    dprintf(STDOUT_FILENO, "------ %s (/system/bin/dumpsys) ------\n", title.c_str());
    fsync(STDOUT_FILENO);
    RunDumpsysTextByPriority(title, priority, timeout, service_timeout);
}

/* Dump all services registered with Normal or Default priority. */
static void RunDumpsysTextNormalPriority(const std::string& title,
                                         std::chrono::milliseconds timeout,
                                         std::chrono::milliseconds service_timeout) {
    DurationReporter duration_reporter(title);
    dprintf(STDOUT_FILENO, "------ %s (/system/bin/dumpsys) ------\n", title.c_str());
    fsync(STDOUT_FILENO);
    RunDumpsysTextByPriority(title, IServiceManager::DUMP_FLAG_PRIORITY_NORMAL, timeout,
                             service_timeout);
    RunDumpsysTextByPriority(title, IServiceManager::DUMP_FLAG_PRIORITY_DEFAULT, timeout,
                             service_timeout);
}

static void RunDumpsysProto(const std::string& title, int priority,
                            std::chrono::milliseconds timeout,
                            std::chrono::milliseconds service_timeout) {
    sp<android::IServiceManager> sm = defaultServiceManager();
    Dumpsys dumpsys(sm.get());
    Vector<String16> args;
    Dumpsys::setServiceArgs(args, /* asProto = */ true, priority);
    DurationReporter duration_reporter(title);

    auto start = std::chrono::steady_clock::now();
    Vector<String16> services = dumpsys.listServices(priority, /* supports_proto = */ true);
    for (const String16& service : services) {
        std::string path(kProtoPath);
        path.append(String8(service).c_str());
        if (priority == IServiceManager::DUMP_FLAG_PRIORITY_CRITICAL) {
            path.append("_CRITICAL");
        } else if (priority == IServiceManager::DUMP_FLAG_PRIORITY_HIGH) {
            path.append("_HIGH");
        }
        path.append(kProtoExt);
        DumpstateSectionReporter section_reporter(path, ds.listener_, ds.report_section_);
        status_t status = dumpsys.startDumpThread(service, args);
        if (status == OK) {
            status = ds.AddZipEntryFromFd(path, dumpsys.getDumpFd(), service_timeout);
            bool dumpTerminated = (status == OK);
            dumpsys.stopDumpThread(dumpTerminated);
        }
        ZipWriter::FileEntry file_entry;
        ds.zip_writer_->GetLastEntry(&file_entry);
        section_reporter.setSize(file_entry.compressed_size);
        section_reporter.setStatus(status);

        auto elapsed_duration = std::chrono::duration_cast<std::chrono::milliseconds>(
            std::chrono::steady_clock::now() - start);
        if (elapsed_duration > timeout) {
            MYLOGE("*** command '%s' timed out after %llums\n", title.c_str(),
                   elapsed_duration.count());
            break;
        }
    }
}

// Runs dumpsys on services that must dump first and and will take less than 100ms to dump.
static void RunDumpsysCritical() {
    RunDumpsysText("DUMPSYS CRITICAL", IServiceManager::DUMP_FLAG_PRIORITY_CRITICAL,
                   /* timeout= */ 5s, /* service_timeout= */ 500ms);
    RunDumpsysProto("DUMPSYS CRITICAL PROTO", IServiceManager::DUMP_FLAG_PRIORITY_CRITICAL,
                    /* timeout= */ 5s, /* service_timeout= */ 500ms);
}

// Runs dumpsys on services that must dump first but can take up to 250ms to dump.
static void RunDumpsysHigh() {
    // TODO meminfo takes ~10s, connectivity takes ~5sec to dump. They are both
    // high priority. Reduce timeout once they are able to dump in a shorter time or
    // moved to a parallel task.
    RunDumpsysText("DUMPSYS HIGH", IServiceManager::DUMP_FLAG_PRIORITY_HIGH,
                   /* timeout= */ 90s, /* service_timeout= */ 30s);
    RunDumpsysProto("DUMPSYS HIGH PROTO", IServiceManager::DUMP_FLAG_PRIORITY_HIGH,
                    /* timeout= */ 5s, /* service_timeout= */ 1s);
}

// Runs dumpsys on services that must dump but can take up to 10s to dump.
static void RunDumpsysNormal() {
    RunDumpsysTextNormalPriority("DUMPSYS", /* timeout= */ 90s, /* service_timeout= */ 10s);
    RunDumpsysProto("DUMPSYS PROTO", IServiceManager::DUMP_FLAG_PRIORITY_NORMAL,
                    /* timeout= */ 90s, /* service_timeout= */ 10s);
}

static void DumpHals() {
    using android::sp;
    using android::hidl::manager::V1_0::IServiceManager;
    using android::hardware::defaultServiceManager;

    sp<IServiceManager> sm = defaultServiceManager();
    if (sm == nullptr) {
        MYLOGE("Could not retrieve hwservicemanager to dump hals.\n");
        return;
    }

    auto ret = sm->list([&](const auto& interfaces) {
        for (const std::string& interface : interfaces) {
            std::string cleanName = interface;
            std::replace_if(cleanName.begin(),
                            cleanName.end(),
                            [](char c) {
                                return !isalnum(c) &&
                                    std::string("@-_:.").find(c) == std::string::npos;
                            }, '_');
            const std::string path = kDumpstateBoardPath + "lshal_debug_" + cleanName;

            {
                auto fd = android::base::unique_fd(
                    TEMP_FAILURE_RETRY(open(path.c_str(),
                    O_WRONLY | O_CREAT | O_TRUNC | O_CLOEXEC | O_NOFOLLOW,
                    S_IRUSR | S_IWUSR | S_IRGRP | S_IROTH)));
                if (fd < 0) {
                    MYLOGE("Could not open %s to dump additional hal information.\n", path.c_str());
                    continue;
                }
                RunCommandToFd(fd,
                        "",
                        {"lshal", "debug", "-E", interface},
                        CommandOptions::WithTimeout(2).AsRootIfAvailable().Build());

                bool empty = 0 == lseek(fd, 0, SEEK_END);
                if (!empty) {
                    ds.AddZipEntry("lshal-debug/" + cleanName + ".txt", path);
                }
            }

            unlink(path.c_str());
        }
    });

    if (!ret.isOk()) {
        MYLOGE("Could not list hals from hwservicemanager.\n");
    }
}

static void dumpstate() {
    DurationReporter duration_reporter("DUMPSTATE");

    dump_dev_files("TRUSTY VERSION", "/sys/bus/platform/drivers/trusty", "trusty_version");
    RunCommand("UPTIME", {"uptime"});
    DumpBlockStatFiles();
    dump_emmc_ecsd("/d/mmc0/mmc0:0001/ext_csd");
    DumpFile("MEMORY INFO", "/proc/meminfo");
    RunCommand("CPU INFO", {"top", "-b", "-n", "1", "-H", "-s", "6", "-o",
                            "pid,tid,user,pr,ni,%cpu,s,virt,res,pcy,cmd,name"});
    RunCommand("PROCRANK", {"procrank"}, AS_ROOT_20);
    DumpFile("VIRTUAL MEMORY STATS", "/proc/vmstat");
    DumpFile("VMALLOC INFO", "/proc/vmallocinfo");
    DumpFile("SLAB INFO", "/proc/slabinfo");
    DumpFile("ZONEINFO", "/proc/zoneinfo");
    DumpFile("PAGETYPEINFO", "/proc/pagetypeinfo");
    DumpFile("BUDDYINFO", "/proc/buddyinfo");
    DumpFile("FRAGMENTATION INFO", "/d/extfrag/unusable_index");

    DumpFile("KERNEL WAKE SOURCES", "/d/wakeup_sources");
    DumpFile("KERNEL CPUFREQ", "/sys/devices/system/cpu/cpu0/cpufreq/stats/time_in_state");
    DumpFile("KERNEL SYNC", "/d/sync");

    RunCommand("PROCESSES AND THREADS",
               {"ps", "-A", "-T", "-Z", "-O", "pri,nice,rtprio,sched,pcy,time"});
    RunCommand("LIBRANK", {"librank"}, CommandOptions::AS_ROOT);

    if (ds.IsZipping()) {
        RunCommand("HARDWARE HALS", {"lshal"}, CommandOptions::WithTimeout(2).AsRootIfAvailable().Build());
        DumpHals();
    } else {
        RunCommand("HARDWARE HALS", {"lshal", "--debug"}, CommandOptions::WithTimeout(10).AsRootIfAvailable().Build());
    }

    RunCommand("PRINTENV", {"printenv"});
    RunCommand("NETSTAT", {"netstat", "-nW"});
    struct stat s;
    if (stat("/proc/modules", &s) != 0) {
        MYLOGD("Skipping 'lsmod' because /proc/modules does not exist\n");
    } else {
        RunCommand("LSMOD", {"lsmod"});
    }

    if (__android_logger_property_get_bool(
            "ro.logd.kernel", BOOL_DEFAULT_TRUE | BOOL_DEFAULT_FLAG_ENG | BOOL_DEFAULT_FLAG_SVELTE)) {
        DoKernelLogcat();
    } else {
        do_dmesg();
    }

    RunCommand("LIST OF OPEN FILES", {"lsof"}, CommandOptions::AS_ROOT);
    for_each_pid(do_showmap, "SMAPS OF ALL PROCESSES");
    for_each_tid(show_wchan, "BLOCKED PROCESS WAIT-CHANNELS");
    for_each_pid(show_showtime, "PROCESS TIMES (pid cmd user system iowait+percentage)");

    /* Dump Bluetooth HCI logs */
    ds.AddDir("/data/misc/bluetooth/logs", true);

    if (!ds.do_early_screenshot_) {
        MYLOGI("taking late screenshot\n");
        ds.TakeScreenshot();
    }

    DoLogcat();

    AddAnrTraceFiles();

    // NOTE: tombstones are always added as separate entries in the zip archive
    // and are not interspersed with the main report.
    const bool tombstones_dumped = AddDumps(ds.tombstone_data_.begin(), ds.tombstone_data_.end(),
                                            "TOMBSTONE", true /* add_to_zip */);
    if (!tombstones_dumped) {
        printf("*** NO TOMBSTONES to dump in %s\n\n", TOMBSTONE_DIR.c_str());
    }

    DumpPacketStats();

    DoKmsg();

    DumpIpAddrAndRules();

    dump_route_tables();

    RunCommand("ARP CACHE", {"ip", "-4", "neigh", "show"});
    RunCommand("IPv6 ND CACHE", {"ip", "-6", "neigh", "show"});
    RunCommand("MULTICAST ADDRESSES", {"ip", "maddr"});

    RunDumpsysHigh();

    RunCommand("SYSTEM PROPERTIES", {"getprop"});

    RunCommand("STORAGED IO INFO", {"storaged", "-u", "-p"});

    RunCommand("FILESYSTEMS & FREE SPACE", {"df"});

    RunCommand("LAST RADIO LOG", {"parse_radio_log", "/proc/last_radio_log"});

    /* Binder state is expensive to look at as it uses a lot of memory. */
    DumpFile("BINDER FAILED TRANSACTION LOG", "/sys/kernel/debug/binder/failed_transaction_log");
    DumpFile("BINDER TRANSACTION LOG", "/sys/kernel/debug/binder/transaction_log");
    DumpFile("BINDER TRANSACTIONS", "/sys/kernel/debug/binder/transactions");
    DumpFile("BINDER STATS", "/sys/kernel/debug/binder/stats");
    DumpFile("BINDER STATE", "/sys/kernel/debug/binder/state");

    /* Add window and surface trace files. */
    if (!PropertiesHelper::IsUserBuild()) {
        ds.AddDir(WMTRACE_DATA_DIR, false);
    }

    ds.DumpstateBoard();

    /* Migrate the ril_dumpstate to a device specific dumpstate? */
    int rilDumpstateTimeout = android::base::GetIntProperty("ril.dumpstate.timeout", 0);
    if (rilDumpstateTimeout > 0) {
        // su does not exist on user builds, so try running without it.
        // This way any implementations of vril-dump that do not require
        // root can run on user builds.
        CommandOptions::CommandOptionsBuilder options =
            CommandOptions::WithTimeout(rilDumpstateTimeout);
        if (!PropertiesHelper::IsUserBuild()) {
            options.AsRoot();
        }
        RunCommand("DUMP VENDOR RIL LOGS", {"vril-dump"}, options.Build());
    }

    printf("========================================================\n");
    printf("== Android Framework Services\n");
    printf("========================================================\n");

    RunDumpsysNormal();

    printf("========================================================\n");
    printf("== Checkins\n");
    printf("========================================================\n");

    RunDumpsys("CHECKIN BATTERYSTATS", {"batterystats", "-c"});
    RunDumpsys("CHECKIN MEMINFO", {"meminfo", "--checkin"});
    RunDumpsys("CHECKIN NETSTATS", {"netstats", "--checkin"});
    RunDumpsys("CHECKIN PROCSTATS", {"procstats", "-c"});
    RunDumpsys("CHECKIN USAGESTATS", {"usagestats", "-c"});
    RunDumpsys("CHECKIN PACKAGE", {"package", "--checkin"});

    printf("========================================================\n");
    printf("== Running Application Activities\n");
    printf("========================================================\n");

    RunDumpsys("APP ACTIVITIES", {"activity", "-v", "all"});

    printf("========================================================\n");
    printf("== Running Application Services\n");
    printf("========================================================\n");

    RunDumpsys("APP SERVICES", {"activity", "service", "all"});

    printf("========================================================\n");
    printf("== Running Application Providers\n");
    printf("========================================================\n");

    RunDumpsys("APP PROVIDERS", {"activity", "provider", "all"});

    printf("========================================================\n");
    printf("== Dropbox crashes\n");
    printf("========================================================\n");

    RunDumpsys("DROPBOX SYSTEM SERVER CRASHES", {"dropbox", "-p", "system_server_crash"});
    RunDumpsys("DROPBOX SYSTEM APP CRASHES", {"dropbox", "-p", "system_app_crash"});

    printf("========================================================\n");
    printf("== Final progress (pid %d): %d/%d (estimated %d)\n", ds.pid_, ds.progress_->Get(),
           ds.progress_->GetMax(), ds.progress_->GetInitialMax());
    printf("========================================================\n");
    printf("== dumpstate: done (id %d)\n", ds.id_);
    printf("========================================================\n");
}

// This method collects common dumpsys for telephony and wifi
static void DumpstateRadioCommon() {
    DumpIpTablesAsRoot();

    if (!DropRootUser()) {
        return;
    }

    do_dmesg();
    DoLogcat();
    DumpPacketStats();
    DoKmsg();
    DumpIpAddrAndRules();
    dump_route_tables();

    RunDumpsys("NETWORK DIAGNOSTICS", {"connectivity", "--diag"},
               CommandOptions::WithTimeout(10).Build());
}

// This method collects dumpsys for telephony debugging only
static void DumpstateTelephonyOnly() {
    DurationReporter duration_reporter("DUMPSTATE");

    DumpstateRadioCommon();

    RunCommand("SYSTEM PROPERTIES", {"getprop"});

    printf("========================================================\n");
    printf("== Android Framework Services\n");
    printf("========================================================\n");

    RunDumpsys("DUMPSYS", {"connectivity"}, CommandOptions::WithTimeout(90).Build(),
               SEC_TO_MSEC(10));
    RunDumpsys("DUMPSYS", {"carrier_config"}, CommandOptions::WithTimeout(90).Build(),
               SEC_TO_MSEC(10));

    printf("========================================================\n");
    printf("== Running Application Services\n");
    printf("========================================================\n");

    RunDumpsys("TELEPHONY SERVICES", {"activity", "service", "TelephonyDebugService"});

    printf("========================================================\n");
    printf("== Checkins\n");
    printf("========================================================\n");

    RunDumpsys("CHECKIN BATTERYSTATS", {"batterystats", "-c"});

    printf("========================================================\n");
    printf("== dumpstate: done (id %d)\n", ds.id_);
    printf("========================================================\n");
}

// This method collects dumpsys for wifi debugging only
static void DumpstateWifiOnly() {
    DurationReporter duration_reporter("DUMPSTATE");

    DumpstateRadioCommon();

    printf("========================================================\n");
    printf("== Android Framework Services\n");
    printf("========================================================\n");

    RunDumpsys("DUMPSYS", {"connectivity"}, CommandOptions::WithTimeout(90).Build(),
               SEC_TO_MSEC(10));
    RunDumpsys("DUMPSYS", {"wifi"}, CommandOptions::WithTimeout(90).Build(),
               SEC_TO_MSEC(10));

    printf("========================================================\n");
    printf("== dumpstate: done (id %d)\n", ds.id_);
    printf("========================================================\n");
}

void Dumpstate::DumpstateBoard() {
    DurationReporter duration_reporter("dumpstate_board()");
    printf("========================================================\n");
    printf("== Board\n");
    printf("========================================================\n");

    ::android::sp<IDumpstateDevice> dumpstate_device(IDumpstateDevice::getService());
    if (dumpstate_device == nullptr) {
        MYLOGE("No IDumpstateDevice implementation\n");
        return;
    }

    if (!IsZipping()) {
        MYLOGD("Not dumping board info because it's not a zipped bugreport\n");
        return;
    }

    std::string path[NUM_OF_DUMPS];
    android::base::unique_fd fd[NUM_OF_DUMPS];
    int numFds = 0;

    for (int i = 0; i < NUM_OF_DUMPS; i++) {
        path[i] = kDumpstateBoardPath + kDumpstateBoardFiles[i];
        MYLOGI("Calling IDumpstateDevice implementation using path %s\n", path[i].c_str());

        fd[i] = android::base::unique_fd(
            TEMP_FAILURE_RETRY(open(path[i].c_str(),
            O_WRONLY | O_CREAT | O_TRUNC | O_CLOEXEC | O_NOFOLLOW,
            S_IRUSR | S_IWUSR | S_IRGRP | S_IROTH)));
        if (fd[i] < 0) {
            MYLOGE("Could not open file %s: %s\n", path[i].c_str(), strerror(errno));
            return;
        } else {
            numFds++;
        }
    }

    native_handle_t *handle = native_handle_create(numFds, 0);
    if (handle == nullptr) {
        MYLOGE("Could not create native_handle\n");
        return;
    }

    for (int i = 0; i < numFds; i++) {
        handle->data[i] = fd[i].release();
    }

    // TODO: need a timeout mechanism so dumpstate does not hang on device implementation call.
    android::hardware::Return<void> status = dumpstate_device->dumpstateBoard(handle);
    if (!status.isOk()) {
        MYLOGE("dumpstateBoard failed: %s\n", status.description().c_str());
        native_handle_close(handle);
        native_handle_delete(handle);
        return;
    }

    for (int i = 0; i < numFds; i++) {
        struct stat s;
        if (fstat(handle->data[i], &s) == -1) {
            MYLOGE("Failed to fstat %s: %d\n", kDumpstateBoardFiles[i].c_str(), errno);
        } else if (s.st_size > 0) {
            AddZipEntry(kDumpstateBoardFiles[i], path[i]);
        } else {
            MYLOGE("Ignoring empty %s\n", kDumpstateBoardFiles[i].c_str());
        }
    }

    printf("*** See dumpstate-board.txt entry ***\n");

    native_handle_close(handle);
    native_handle_delete(handle);

    for (int i = 0; i < numFds; i++) {
        if (remove(path[i].c_str()) != 0) {
            MYLOGE("Could not remove(%s): %s\n", path[i].c_str(), strerror(errno));
        }
    }
}

static void ShowUsageAndExit(int exitCode = 1) {
    fprintf(stderr,
            "usage: dumpstate [-h] [-b soundfile] [-e soundfile] [-o file] [-d] [-p] "
            "[-z]] [-s] [-S] [-q] [-B] [-P] [-R] [-V version]\n"
            "  -h: display this help message\n"
            "  -b: play sound file instead of vibrate, at beginning of job\n"
            "  -e: play sound file instead of vibrate, at end of job\n"
            "  -o: write to file (instead of stdout)\n"
            "  -d: append date to filename (requires -o)\n"
            "  -p: capture screenshot to filename.png (requires -o)\n"
            "  -z: generate zipped file (requires -o)\n"
            "  -s: write output to control socket (for init)\n"
            "  -S: write file location to control socket (for init; requires -o and -z)\n"
            "  -q: disable vibrate\n"
            "  -B: send broadcast when finished (requires -o)\n"
            "  -P: send broadcast when started and update system properties on "
            "progress (requires -o and -B)\n"
            "  -R: take bugreport in remote mode (requires -o, -z, -d and -B, "
            "shouldn't be used with -P)\n"
            "  -v: prints the dumpstate header and exit\n");
    exit(exitCode);
}

static void ExitOnInvalidArgs() {
    fprintf(stderr, "invalid combination of args\n");
    ShowUsageAndExit();
}

static void sig_handler(int) {
    _exit(EXIT_FAILURE);
}

static void register_sig_handler() {
    struct sigaction sa;
    sigemptyset(&sa.sa_mask);
    sa.sa_flags = 0;
    sa.sa_handler = sig_handler;
    sigaction(SIGPIPE, &sa, NULL); // broken pipe
    sigaction(SIGSEGV, &sa, NULL); // segment fault
    sigaction(SIGINT, &sa, NULL); // ctrl-c
    sigaction(SIGTERM, &sa, NULL); // killed
    sigaction(SIGQUIT, &sa, NULL); // quit
}

bool Dumpstate::FinishZipFile() {
    std::string entry_name = base_name_ + "-" + name_ + ".txt";
    MYLOGD("Adding main entry (%s) from %s to .zip bugreport\n", entry_name.c_str(),
           tmp_path_.c_str());
    // Final timestamp
    char date[80];
    time_t the_real_now_please_stand_up = time(nullptr);
    strftime(date, sizeof(date), "%Y/%m/%d %H:%M:%S", localtime(&the_real_now_please_stand_up));
    MYLOGD("dumpstate id %d finished around %s (%ld s)\n", ds.id_, date,
           the_real_now_please_stand_up - ds.now_);

    if (!ds.AddZipEntry(entry_name, tmp_path_)) {
        MYLOGE("Failed to add text entry to .zip file\n");
        return false;
    }
    if (!AddTextZipEntry("main_entry.txt", entry_name)) {
        MYLOGE("Failed to add main_entry.txt to .zip file\n");
        return false;
    }

    // Add log file (which contains stderr output) to zip...
    fprintf(stderr, "dumpstate_log.txt entry on zip file logged up to here\n");
    if (!ds.AddZipEntry("dumpstate_log.txt", ds.log_path_.c_str())) {
        MYLOGE("Failed to add dumpstate log to .zip file\n");
        return false;
    }
    // ... and re-opens it for further logging.
    redirect_to_existing_file(stderr, const_cast<char*>(ds.log_path_.c_str()));
    fprintf(stderr, "\n");

    int32_t err = zip_writer_->Finish();
    if (err != 0) {
        MYLOGE("zip_writer_->Finish(): %s\n", ZipWriter::ErrorCodeString(err));
        return false;
    }

    // TODO: remove once FinishZipFile() is automatically handled by Dumpstate's destructor.
    ds.zip_file.reset(nullptr);

    MYLOGD("Removing temporary file %s\n", tmp_path_.c_str())
    if (remove(tmp_path_.c_str()) != 0) {
        MYLOGE("Failed to remove temporary file (%s): %s\n", tmp_path_.c_str(), strerror(errno));
    }

    return true;
}

static std::string SHA256_file_hash(const std::string& filepath) {
    android::base::unique_fd fd(TEMP_FAILURE_RETRY(open(filepath.c_str(), O_RDONLY | O_NONBLOCK
            | O_CLOEXEC | O_NOFOLLOW)));
    if (fd == -1) {
        MYLOGE("open(%s): %s\n", filepath.c_str(), strerror(errno));
        return NULL;
    }

    SHA256_CTX ctx;
    SHA256_Init(&ctx);

    std::vector<uint8_t> buffer(65536);
    while (1) {
        ssize_t bytes_read = TEMP_FAILURE_RETRY(read(fd.get(), buffer.data(), buffer.size()));
        if (bytes_read == 0) {
            break;
        } else if (bytes_read == -1) {
            MYLOGE("read(%s): %s\n", filepath.c_str(), strerror(errno));
            return NULL;
        }

        SHA256_Update(&ctx, buffer.data(), bytes_read);
    }

    uint8_t hash[SHA256_DIGEST_LENGTH];
    SHA256_Final(hash, &ctx);

    char hash_buffer[SHA256_DIGEST_LENGTH * 2 + 1];
    for(size_t i = 0; i < SHA256_DIGEST_LENGTH; i++) {
        sprintf(hash_buffer + (i * 2), "%02x", hash[i]);
    }
    hash_buffer[sizeof(hash_buffer) - 1] = 0;
    return std::string(hash_buffer);
}

static void SendBroadcast(const std::string& action, const std::vector<std::string>& args) {
    // clang-format off
    std::vector<std::string> am = {"/system/bin/cmd", "activity", "broadcast", "--user", "0",
                    "--receiver-foreground", "--receiver-include-background", "-a", action};
    // clang-format on

    am.insert(am.end(), args.begin(), args.end());

    RunCommand("", am,
               CommandOptions::WithTimeout(20)
                   .Log("Sending broadcast: '%s'\n")
                   .Always()
                   .DropRoot()
                   .RedirectStderr()
                   .Build());
}

static void Vibrate(int duration_ms) {
    // clang-format off
    RunCommand("", {"cmd", "vibrator", "vibrate", std::to_string(duration_ms), "dumpstate"},
               CommandOptions::WithTimeout(10)
                   .Log("Vibrate: '%s'\n")
                   .Always()
                   .Build());
    // clang-format on
}

/** Main entry point for dumpstate. */
int run_main(int argc, char* argv[]) {
    int do_add_date = 0;
    int do_zip_file = 0;
    int do_vibrate = 1;
    char* use_outfile = 0;
    int use_socket = 0;
    int use_control_socket = 0;
    int do_fb = 0;
    int do_broadcast = 0;
    int is_remote_mode = 0;
    bool show_header_only = false;
    bool do_start_service = false;
    bool telephony_only = false;
    bool wifi_only = false;
    int dup_stdout_fd;
    int dup_stderr_fd;

    /* set as high priority, and protect from OOM killer */
    setpriority(PRIO_PROCESS, 0, -20);

    FILE* oom_adj = fopen("/proc/self/oom_score_adj", "we");
    if (oom_adj) {
        fputs("-1000", oom_adj);
        fclose(oom_adj);
    } else {
        /* fallback to kernels <= 2.6.35 */
        oom_adj = fopen("/proc/self/oom_adj", "we");
        if (oom_adj) {
            fputs("-17", oom_adj);
            fclose(oom_adj);
        }
    }

    /* parse arguments */
    int c;
    while ((c = getopt(argc, argv, "dho:svqzpPBRSV:")) != -1) {
        switch (c) {
            // clang-format off
            case 'd': do_add_date = 1;            break;
            case 'z': do_zip_file = 1;            break;
            case 'o': use_outfile = optarg;       break;
            case 's': use_socket = 1;             break;
            case 'S': use_control_socket = 1;     break;
            case 'v': show_header_only = true;    break;
            case 'q': do_vibrate = 0;             break;
            case 'p': do_fb = 1;                  break;
            case 'P': ds.update_progress_ = true; break;
            case 'R': is_remote_mode = 1;         break;
            case 'B': do_broadcast = 1;           break;
            case 'V':                             break; // compatibility no-op
            case 'h':
                ShowUsageAndExit(0);
                break;
            default:
                fprintf(stderr, "Invalid option: %c\n", c);
                ShowUsageAndExit();
                // clang-format on
        }
    }

    // TODO: use helper function to convert argv into a string
    for (int i = 0; i < argc; i++) {
        ds.args_ += argv[i];
        if (i < argc - 1) {
            ds.args_ += " ";
        }
    }

    ds.extra_options_ = android::base::GetProperty(PROPERTY_EXTRA_OPTIONS, "");
    if (!ds.extra_options_.empty()) {
        // Framework uses a system property to override some command-line args.
        // Currently, it contains the type of the requested bugreport.
        if (ds.extra_options_ == "bugreportplus") {
            // Currently, the dumpstate binder is only used by Shell to update progress.
            do_start_service = true;
            ds.update_progress_ = true;
            do_fb = 0;
        } else if (ds.extra_options_ == "bugreportremote") {
            do_vibrate = 0;
            is_remote_mode = 1;
            do_fb = 0;
        } else if (ds.extra_options_ == "bugreportwear") {
            do_start_service = true;
            ds.update_progress_ = true;
            do_zip_file = 1;
        } else if (ds.extra_options_ == "bugreporttelephony") {
            telephony_only = true;
        } else if (ds.extra_options_ == "bugreportwifi") {
            wifi_only = true;
            do_zip_file = 1;
        } else {
            MYLOGE("Unknown extra option: %s\n", ds.extra_options_.c_str());
        }
        // Reset the property
        android::base::SetProperty(PROPERTY_EXTRA_OPTIONS, "");
    }

    ds.notification_title = android::base::GetProperty(PROPERTY_EXTRA_TITLE, "");
    if (!ds.notification_title.empty()) {
        // Reset the property
        android::base::SetProperty(PROPERTY_EXTRA_TITLE, "");

        ds.notification_description = android::base::GetProperty(PROPERTY_EXTRA_DESCRIPTION, "");
        if (!ds.notification_description.empty()) {
            // Reset the property
            android::base::SetProperty(PROPERTY_EXTRA_DESCRIPTION, "");
        }
        MYLOGD("notification (title:  %s, description: %s)\n",
               ds.notification_title.c_str(), ds.notification_description.c_str());
    }

    if ((do_zip_file || do_add_date || ds.update_progress_ || do_broadcast) && !use_outfile) {
        ExitOnInvalidArgs();
    }

    if (use_control_socket && !do_zip_file) {
        ExitOnInvalidArgs();
    }

    if (ds.update_progress_ && !do_broadcast) {
        ExitOnInvalidArgs();
    }

    if (is_remote_mode && (ds.update_progress_ || !do_broadcast || !do_zip_file || !do_add_date)) {
        ExitOnInvalidArgs();
    }

    if (ds.version_ == VERSION_DEFAULT) {
        ds.version_ = VERSION_CURRENT;
    }

    if (ds.version_ != VERSION_CURRENT && ds.version_ != VERSION_SPLIT_ANR) {
        MYLOGE("invalid version requested ('%s'); suppported values are: ('%s', '%s', '%s')\n",
               ds.version_.c_str(), VERSION_DEFAULT.c_str(), VERSION_CURRENT.c_str(),
               VERSION_SPLIT_ANR.c_str());
        exit(1);
    }

    if (show_header_only) {
        ds.PrintHeader();
        exit(0);
    }

    /* redirect output if needed */
    bool is_redirecting = !use_socket && use_outfile;

    // TODO: temporarily set progress until it's part of the Dumpstate constructor
    std::string stats_path =
        is_redirecting ? android::base::StringPrintf("%s/dumpstate-stats.txt", dirname(use_outfile))
                       : "";
    ds.progress_.reset(new Progress(stats_path));

    /* gets the sequential id */
    uint32_t last_id = android::base::GetIntProperty(PROPERTY_LAST_ID, 0);
    ds.id_ = ++last_id;
    android::base::SetProperty(PROPERTY_LAST_ID, std::to_string(last_id));

    MYLOGI("begin\n");

    register_sig_handler();

    if (do_start_service) {
        MYLOGI("Starting 'dumpstate' service\n");
        android::status_t ret;
        if ((ret = android::os::DumpstateService::Start()) != android::OK) {
            MYLOGE("Unable to start DumpstateService: %d\n", ret);
        }
    }

    if (PropertiesHelper::IsDryRun()) {
        MYLOGI("Running on dry-run mode (to disable it, call 'setprop dumpstate.dry_run false')\n");
    }

    MYLOGI("dumpstate info: id=%d, args='%s', extra_options= %s)\n", ds.id_, ds.args_.c_str(),
           ds.extra_options_.c_str());

    MYLOGI("bugreport format version: %s\n", ds.version_.c_str());

    ds.do_early_screenshot_ = ds.update_progress_;

    // If we are going to use a socket, do it as early as possible
    // to avoid timeouts from bugreport.
    if (use_socket) {
        redirect_to_socket(stdout, "dumpstate");
    }

    if (use_control_socket) {
        MYLOGD("Opening control socket\n");
        ds.control_socket_fd_ = open_socket("dumpstate");
        ds.update_progress_ = 1;
    }

    if (is_redirecting) {
        ds.bugreport_dir_ = dirname(use_outfile);
        std::string build_id = android::base::GetProperty("ro.build.id", "UNKNOWN_BUILD");
        std::string device_name = android::base::GetProperty("ro.product.name", "UNKNOWN_DEVICE");
        ds.base_name_ = android::base::StringPrintf("%s-%s-%s", basename(use_outfile),
                                                    device_name.c_str(), build_id.c_str());
        if (do_add_date) {
            char date[80];
            strftime(date, sizeof(date), "%Y-%m-%d-%H-%M-%S", localtime(&ds.now_));
            ds.name_ = date;
        } else {
            ds.name_ = "undated";
        }

        if (telephony_only) {
            ds.base_name_ += "-telephony";
        } else if (wifi_only) {
            ds.base_name_ += "-wifi";
        }

        if (do_fb) {
            ds.screenshot_path_ = ds.GetPath(".png");
        }
        ds.tmp_path_ = ds.GetPath(".tmp");
        ds.log_path_ = ds.GetPath("-dumpstate_log-" + std::to_string(ds.pid_) + ".txt");

        MYLOGD(
            "Bugreport dir: %s\n"
            "Base name: %s\n"
            "Suffix: %s\n"
            "Log path: %s\n"
            "Temporary path: %s\n"
            "Screenshot path: %s\n",
            ds.bugreport_dir_.c_str(), ds.base_name_.c_str(), ds.name_.c_str(),
            ds.log_path_.c_str(), ds.tmp_path_.c_str(), ds.screenshot_path_.c_str());

        if (do_zip_file) {
            ds.path_ = ds.GetPath(".zip");
            MYLOGD("Creating initial .zip file (%s)\n", ds.path_.c_str());
            create_parent_dirs(ds.path_.c_str());
            ds.zip_file.reset(fopen(ds.path_.c_str(), "wb"));
            if (ds.zip_file == nullptr) {
                MYLOGE("fopen(%s, 'wb'): %s\n", ds.path_.c_str(), strerror(errno));
                do_zip_file = 0;
            } else {
                ds.zip_writer_.reset(new ZipWriter(ds.zip_file.get()));
            }
            ds.AddTextZipEntry("version.txt", ds.version_);
        }

        if (ds.update_progress_) {
            if (do_broadcast) {
                // clang-format off

                std::vector<std::string> am_args = {
                     "--receiver-permission", "android.permission.DUMP",
                     "--es", "android.intent.extra.NAME", ds.name_,
                     "--ei", "android.intent.extra.ID", std::to_string(ds.id_),
                     "--ei", "android.intent.extra.PID", std::to_string(ds.pid_),
                     "--ei", "android.intent.extra.MAX", std::to_string(ds.progress_->GetMax()),
                };
                // clang-format on
                SendBroadcast("com.android.internal.intent.action.BUGREPORT_STARTED", am_args);
            }
            if (use_control_socket) {
                dprintf(ds.control_socket_fd_, "BEGIN:%s\n", ds.path_.c_str());
            }
        }
    }

    /* read /proc/cmdline before dropping root */
    FILE *cmdline = fopen("/proc/cmdline", "re");
    if (cmdline) {
        fgets(cmdline_buf, sizeof(cmdline_buf), cmdline);
        fclose(cmdline);
    }

    if (do_vibrate) {
        Vibrate(150);
    }

    if (do_fb && ds.do_early_screenshot_) {
        if (ds.screenshot_path_.empty()) {
            // should not have happened
            MYLOGE("INTERNAL ERROR: skipping early screenshot because path was not set\n");
        } else {
            MYLOGI("taking early screenshot\n");
            ds.TakeScreenshot();
        }
    }

    if (do_zip_file) {
        if (chown(ds.path_.c_str(), AID_SHELL, AID_SHELL)) {
            MYLOGE("Unable to change ownership of zip file %s: %s\n", ds.path_.c_str(),
                   strerror(errno));
        }
    }

    if (is_redirecting) {
        TEMP_FAILURE_RETRY(dup_stderr_fd = dup(fileno(stderr)));
        redirect_to_file(stderr, const_cast<char*>(ds.log_path_.c_str()));
        if (chown(ds.log_path_.c_str(), AID_SHELL, AID_SHELL)) {
            MYLOGE("Unable to change ownership of dumpstate log file %s: %s\n",
                   ds.log_path_.c_str(), strerror(errno));
        }
        TEMP_FAILURE_RETRY(dup_stdout_fd = dup(fileno(stdout)));
        /* TODO: rather than generating a text file now and zipping it later,
           it would be more efficient to redirect stdout to the zip entry
           directly, but the libziparchive doesn't support that option yet. */
        redirect_to_file(stdout, const_cast<char*>(ds.tmp_path_.c_str()));
        if (chown(ds.tmp_path_.c_str(), AID_SHELL, AID_SHELL)) {
            MYLOGE("Unable to change ownership of temporary bugreport file %s: %s\n",
                   ds.tmp_path_.c_str(), strerror(errno));
        }
    }

    // Don't buffer stdout
    setvbuf(stdout, nullptr, _IONBF, 0);

    // NOTE: there should be no stdout output until now, otherwise it would break the header.
    // In particular, DurationReport objects should be created passing 'title, NULL', so their
    // duration is logged into MYLOG instead.
    ds.PrintHeader();

    if (telephony_only) {
        DumpstateTelephonyOnly();
        ds.DumpstateBoard();
    } else if (wifi_only) {
        DumpstateWifiOnly();
    } else {
        // Dumps systrace right away, otherwise it will be filled with unnecessary events.
        // First try to dump anrd trace if the daemon is running. Otherwise, dump
        // the raw trace.
        if (!dump_anrd_trace()) {
            dump_systrace();
        }

        // Invoking the following dumpsys calls before dump_traces() to try and
        // keep the system stats as close to its initial state as possible.
        RunDumpsysCritical();

        // TODO: Drop root user and move into dumpstate() once b/28633932 is fixed.
        dump_raft();

        /* collect stack traces from Dalvik and native processes (needs root) */
        dump_traces_path = dump_traces();

        /* Run some operations that require root. */
        ds.tombstone_data_ = GetDumpFds(TOMBSTONE_DIR, TOMBSTONE_FILE_PREFIX, !ds.IsZipping());
        ds.anr_data_ = GetDumpFds(ANR_DIR, ANR_FILE_PREFIX, !ds.IsZipping());

        ds.AddDir(RECOVERY_DIR, true);
        ds.AddDir(RECOVERY_DATA_DIR, true);
        ds.AddDir(LOGPERSIST_DATA_DIR, false);
        if (!PropertiesHelper::IsUserBuild()) {
            ds.AddDir(PROFILE_DATA_DIR_CUR, true);
            ds.AddDir(PROFILE_DATA_DIR_REF, true);
        }
        add_mountinfo();
        DumpIpTablesAsRoot();

        // Capture any IPSec policies in play.  No keys are exposed here.
        RunCommand("IP XFRM POLICY", {"ip", "xfrm", "policy"},
                   CommandOptions::WithTimeout(10).Build());

        // Run ss as root so we can see socket marks.
        RunCommand("DETAILED SOCKET STATE", {"ss", "-eionptu"},
                   CommandOptions::WithTimeout(10).Build());

        // Run iotop as root to show top 100 IO threads
        RunCommand("IOTOP", {"iotop", "-n", "1", "-m", "100"});

        if (!DropRootUser()) {
            return -1;
        }

        dumpstate();
    }

    /* close output if needed */
    if (is_redirecting) {
        TEMP_FAILURE_RETRY(dup2(dup_stdout_fd, fileno(stdout)));
    }

    /* rename or zip the (now complete) .tmp file to its final location */
    if (use_outfile) {

        /* check if user changed the suffix using system properties */
        std::string name = android::base::GetProperty(
            android::base::StringPrintf("dumpstate.%d.name", ds.pid_), "");
        bool change_suffix= false;
        if (!name.empty()) {
            /* must whitelist which characters are allowed, otherwise it could cross directories */
            std::regex valid_regex("^[-_a-zA-Z0-9]+$");
            if (std::regex_match(name.c_str(), valid_regex)) {
                change_suffix = true;
            } else {
                MYLOGE("invalid suffix provided by user: %s\n", name.c_str());
            }
        }
        if (change_suffix) {
            MYLOGI("changing suffix from %s to %s\n", ds.name_.c_str(), name.c_str());
            ds.name_ = name;
            if (!ds.screenshot_path_.empty()) {
                std::string new_screenshot_path = ds.GetPath(".png");
                if (rename(ds.screenshot_path_.c_str(), new_screenshot_path.c_str())) {
                    MYLOGE("rename(%s, %s): %s\n", ds.screenshot_path_.c_str(),
                           new_screenshot_path.c_str(), strerror(errno));
                } else {
                    ds.screenshot_path_ = new_screenshot_path;
                }
            }
        }

        bool do_text_file = true;
        if (do_zip_file) {
            if (!ds.FinishZipFile()) {
                MYLOGE("Failed to finish zip file; sending text bugreport instead\n");
                do_text_file = true;
            } else {
                do_text_file = false;
                // Since zip file is already created, it needs to be renamed.
                std::string new_path = ds.GetPath(".zip");
                if (ds.path_ != new_path) {
                    MYLOGD("Renaming zip file from %s to %s\n", ds.path_.c_str(), new_path.c_str());
                    if (rename(ds.path_.c_str(), new_path.c_str())) {
                        MYLOGE("rename(%s, %s): %s\n", ds.path_.c_str(), new_path.c_str(),
                               strerror(errno));
                    } else {
                        ds.path_ = new_path;
                    }
                }
            }
        }
        if (do_text_file) {
            ds.path_ = ds.GetPath(".txt");
            MYLOGD("Generating .txt bugreport at %s from %s\n", ds.path_.c_str(),
                   ds.tmp_path_.c_str());
            if (rename(ds.tmp_path_.c_str(), ds.path_.c_str())) {
                MYLOGE("rename(%s, %s): %s\n", ds.tmp_path_.c_str(), ds.path_.c_str(),
                       strerror(errno));
                ds.path_.clear();
            }
        }
        if (use_control_socket) {
            if (do_text_file) {
                dprintf(ds.control_socket_fd_,
                        "FAIL:could not create zip file, check %s "
                        "for more details\n",
                        ds.log_path_.c_str());
            } else {
                dprintf(ds.control_socket_fd_, "OK:%s\n", ds.path_.c_str());
            }
        }
    }

    /* vibrate a few but shortly times to let user know it's finished */
    if (do_vibrate) {
        for (int i = 0; i < 3; i++) {
            Vibrate(75);
            usleep((75 + 50) * 1000);
        }
    }

    /* tell activity manager we're done */
    if (do_broadcast) {
        if (!ds.path_.empty()) {
            MYLOGI("Final bugreport path: %s\n", ds.path_.c_str());
            // clang-format off

            std::vector<std::string> am_args = {
                 "--receiver-permission", "android.permission.DUMP",
                 "--ei", "android.intent.extra.ID", std::to_string(ds.id_),
                 "--ei", "android.intent.extra.PID", std::to_string(ds.pid_),
                 "--ei", "android.intent.extra.MAX", std::to_string(ds.progress_->GetMax()),
                 "--es", "android.intent.extra.BUGREPORT", ds.path_,
                 "--es", "android.intent.extra.DUMPSTATE_LOG", ds.log_path_
            };
            // clang-format on
            if (do_fb) {
                am_args.push_back("--es");
                am_args.push_back("android.intent.extra.SCREENSHOT");
                am_args.push_back(ds.screenshot_path_);
            }
            if (!ds.notification_title.empty()) {
                am_args.push_back("--es");
                am_args.push_back("android.intent.extra.TITLE");
                am_args.push_back(ds.notification_title);
                if (!ds.notification_description.empty()) {
                    am_args.push_back("--es");
                    am_args.push_back("android.intent.extra.DESCRIPTION");
                    am_args.push_back(ds.notification_description);
                }
            }
            if (is_remote_mode) {
                am_args.push_back("--es");
                am_args.push_back("android.intent.extra.REMOTE_BUGREPORT_HASH");
                am_args.push_back(SHA256_file_hash(ds.path_));
                SendBroadcast("com.android.internal.intent.action.REMOTE_BUGREPORT_FINISHED",
                              am_args);
            } else {
                SendBroadcast("com.android.internal.intent.action.BUGREPORT_FINISHED", am_args);
            }
        } else {
            MYLOGE("Skipping finished broadcast because bugreport could not be generated\n");
        }
    }

    MYLOGD("Final progress: %d/%d (estimated %d)\n", ds.progress_->Get(), ds.progress_->GetMax(),
           ds.progress_->GetInitialMax());
    ds.progress_->Save();
    MYLOGI("done (id %d)\n", ds.id_);

    if (is_redirecting) {
        TEMP_FAILURE_RETRY(dup2(dup_stderr_fd, fileno(stderr)));
    }

    if (use_control_socket && ds.control_socket_fd_ != -1) {
        MYLOGD("Closing control socket\n");
        close(ds.control_socket_fd_);
    }

    ds.tombstone_data_.clear();
    ds.anr_data_.clear();

    return 0;
}<|MERGE_RESOLUTION|>--- conflicted
+++ resolved
@@ -164,16 +164,10 @@
 
     if (dump_dir == nullptr) {
         MYLOGW("Unable to open directory %s: %s\n", dir_path.c_str(), strerror(errno));
-<<<<<<< HEAD
-        return dump_data.release();
-    }
-
-=======
         return std::vector<DumpData>();
     }
 
     std::vector<DumpData> dump_data;
->>>>>>> 0d55f34e
     struct dirent* entry = nullptr;
     while ((entry = readdir(dump_dir.get()))) {
         if (entry->d_type != DT_REG) {
