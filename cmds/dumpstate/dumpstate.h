/*
 * Copyright (C) 2008 The Android Open Source Project
 *
 * Licensed under the Apache License, Version 2.0 (the "License");
 * you may not use this file except in compliance with the License.
 * You may obtain a copy of the License at
 *
 *      http://www.apache.org/licenses/LICENSE-2.0
 *
 * Unless required by applicable law or agreed to in writing, software
 * distributed under the License is distributed on an "AS IS" BASIS,
 * WITHOUT WARRANTIES OR CONDITIONS OF ANY KIND, either express or implied.
 * See the License for the specific language governing permissions and
 * limitations under the License.
 */

#ifndef _DUMPSTATE_H_
#define _DUMPSTATE_H_

#include <time.h>
#include <unistd.h>
#include <stdbool.h>
#include <stdio.h>

#define SU_PATH "/system/xbin/su"

typedef void (for_each_pid_func)(int, const char *);
typedef void (for_each_tid_func)(int, int, const char *);
typedef void (for_each_userid_func)(int);

/* prints the contents of a file */
int dump_file(const char *title, const char* path);

/* forks a command and waits for it to finish -- terminate args with NULL */
int run_command(const char *title, int timeout_seconds, const char *command, ...);

/* prints all the system properties */
void print_properties();

/* redirect output to a service control socket */
void redirect_to_socket(FILE *redirect, const char *service);

/* redirect output to a file, optionally gzipping; returns gzip pid */
pid_t redirect_to_file(FILE *redirect, char *path, int gzip_level);

/* dump Dalvik and native stack traces, return the trace file location (NULL if none) */
const char *dump_traces();

/* for each process in the system, run the specified function */
void for_each_pid(for_each_pid_func func, const char *header);

/* for each thread in the system, run the specified function */
void for_each_tid(for_each_tid_func func, const char *header);

/* for each user id in the system, run the specified function */
void for_each_userid(for_each_userid_func func, const char *header);

/* Displays a blocked processes in-kernel wait channel */
void show_wchan(int pid, int tid, const char *name);

/* Runs "showmap" for a process */
void do_showmap(int pid, const char *name);

/* Gets the dmesg output for the kernel */
void do_dmesg();

<<<<<<< HEAD
/* Dumps settings for a given user id */
void do_dump_settings(int userid);
=======
/* Prints the contents of all the routing tables, both IPv4 and IPv6. */
void dump_route_tables();
>>>>>>> 928e05b1

/* Play a sound via Stagefright */
void play_sound(const char* path);

/* Implemented by libdumpstate_board to dump board-specific info */
void dumpstate_board();

#endif /* _DUMPSTATE_H_ */<|MERGE_RESOLUTION|>--- conflicted
+++ resolved
@@ -64,13 +64,11 @@
 /* Gets the dmesg output for the kernel */
 void do_dmesg();
 
-<<<<<<< HEAD
 /* Dumps settings for a given user id */
 void do_dump_settings(int userid);
-=======
+
 /* Prints the contents of all the routing tables, both IPv4 and IPv6. */
 void dump_route_tables();
->>>>>>> 928e05b1
 
 /* Play a sound via Stagefright */
 void play_sound(const char* path);
