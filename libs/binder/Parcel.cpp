--- conflicted
+++ resolved
@@ -950,13 +950,7 @@
     ALOGV("writeBlob: write to ashmem");
     int fd = ashmem_create_region("Parcel Blob", len);
     if (fd < 0) return NO_MEMORY;
-<<<<<<< HEAD
-#ifndef DISABLE_ASHMEM_TRACKING
-    mBlobAshmemSize += len;
-#endif
-=======
-
->>>>>>> a78c2e65
+
     int result = ashmem_set_prot_region(fd, PROT_READ | PROT_WRITE);
     if (result < 0) {
         status = result;
@@ -1922,13 +1916,7 @@
     mFdsKnown = true;
     mAllowFds = true;
     mOwner = NULL;
-<<<<<<< HEAD
-#ifndef DISABLE_ASHMEM_TRACKING
-    mBlobAshmemSize = 0;
-#endif
-=======
     mOpenAshmemSize = 0;
->>>>>>> a78c2e65
 }
 
 void Parcel::scanForFds() const
@@ -1948,13 +1936,6 @@
 
 size_t Parcel::getBlobAshmemSize() const
 {
-<<<<<<< HEAD
-#ifndef DISABLE_ASHMEM_TRACKING
-    return mBlobAshmemSize;
-#else
-    return 0;
-#endif
-=======
     // This used to return the size of all blobs that were written to ashmem, now we're returning
     // the ashmem currently referenced by this Parcel, which should be equivalent.
     // TODO: Remove method once ABI can be changed.
@@ -1964,7 +1945,6 @@
 size_t Parcel::getOpenAshmemSize() const
 {
     return mOpenAshmemSize;
->>>>>>> a78c2e65
 }
 
 // --- Parcel::Blob ---
