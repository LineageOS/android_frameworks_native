// Copyright 2010 The Android Open Source Project
//
// Licensed under the Apache License, Version 2.0 (the "License");
// you may not use this file except in compliance with the License.
// You may obtain a copy of the License at
//
//      http://www.apache.org/licenses/LICENSE-2.0
//
// Unless required by applicable law or agreed to in writing, software
// distributed under the License is distributed on an "AS IS" BASIS,
// WITHOUT WARRANTIES OR CONDITIONS OF ANY KIND, either express or implied.
// See the License for the specific language governing permissions and
// limitations under the License.
cc_library_headers {
    name: "libgui_headers",
    vendor_available: true,
    export_include_dirs: ["include"],

    // we must build this module to get the required header as that is generated
    export_shared_lib_headers: [
        "android.hidl.token@1.0-utils",
        "android.hardware.graphics.bufferqueue@1.0",
        "android.hardware.graphics.bufferqueue@2.0",
    ],
    shared_libs: [
        "android.hidl.token@1.0-utils",
        "android.hardware.graphics.bufferqueue@1.0",
        "android.hardware.graphics.bufferqueue@2.0",
    ],
    min_sdk_version: "29",
}

<<<<<<< HEAD
cc_defaults {
    name: "libgui_defaults",

=======
// AIDL files that should be exposed to java
filegroup {
    name: "guiconstants_aidl",
    srcs: [
        "android/gui/DropInputMode.aidl",
    ],
}

cc_library_shared {
    name: "libgui",
    vendor_available: false,
    vndk: {
        enabled: true,
    },
>>>>>>> cdf3a651
    double_loadable: true,

    defaults: ["libgui_bufferqueue-defaults"],

    srcs: [
        ":guiconstants_aidl",
        ":framework_native_aidl",
        ":libgui_bufferqueue_sources",

        "BitTube.cpp",
        "BLASTBufferQueue.cpp",
        "BufferHubConsumer.cpp",
        "BufferHubProducer.cpp",
        "BufferItemConsumer.cpp",
        "ConsumerBase.cpp",
        "CpuConsumer.cpp",
        "DebugEGLImageTracker.cpp",
        "DisplayEventDispatcher.cpp",
        "DisplayEventReceiver.cpp",
        "GLConsumer.cpp",
        "GuiConfig.cpp",
        "IConsumerListener.cpp",
        "IDisplayEventConnection.cpp",
        "IGraphicBufferConsumer.cpp",
        "IGraphicBufferProducer.cpp",
        "IProducerListener.cpp",
        "IRegionSamplingListener.cpp",
        "ISurfaceComposer.cpp",
        "ISurfaceComposerClient.cpp",
        "ITransactionCompletedListener.cpp",
        "LayerDebugInfo.cpp",
        "LayerMetadata.cpp",
        "LayerState.cpp",
        "OccupancyTracker.cpp",
        "StreamSplitter.cpp",
        "Surface.cpp",
        "SurfaceControl.cpp",
        "SurfaceComposerClient.cpp",
        "SyncFeatures.cpp",
        "view/Surface.cpp",
        "bufferqueue/1.0/B2HProducerListener.cpp",
        "bufferqueue/1.0/H2BGraphicBufferProducer.cpp",
        "bufferqueue/2.0/B2HProducerListener.cpp",
        "bufferqueue/2.0/H2BGraphicBufferProducer.cpp",
    ],

    shared_libs: [
        "android.frameworks.bufferhub@1.0",
        "libbinder",
        "libbufferhub",
        "libbufferhubqueue", // TODO(b/70046255): Remove this once BufferHub is integrated into libgui.
        "libinput",
        "libpdx_default_transport",
    ],

    export_shared_lib_headers: [
        "libbinder",
    ],

    // bufferhub is not used when building libgui for vendors
    target: {
        vendor: {
            cflags: [
                "-DNO_BUFFERHUB",
                "-DNO_INPUT",
            ],
            exclude_srcs: [
                "BufferHubConsumer.cpp",
                "BufferHubProducer.cpp",
            ],
            exclude_shared_libs: [
                "android.frameworks.bufferhub@1.0",
                "libbufferhub",
                "libbufferhubqueue",
                "libinput",
                "libpdx_default_transport",
            ],
        },
    },

    header_libs: [
        "libdvr_headers",
        "libpdx_headers",
    ],

    aidl: {
        export_aidl_headers: true,
    }
}

// Used by media codec services exclusively as a static lib for
// core bufferqueue support only.
cc_library_static {
    name: "libgui_bufferqueue_static",
    vendor_available: true,
    apex_available: [
        "//apex_available:platform",
        "com.android.media.swcodec",
    ],
    min_sdk_version: "29",

    cflags: [
        "-DNO_BUFFERHUB",
        "-DNO_BINDER",
    ],

    defaults: ["libgui_bufferqueue-defaults"],

    srcs: [
        ":libgui_bufferqueue_sources",
    ],
}

filegroup {
    name: "libgui_bufferqueue_sources",
    srcs: [
        "BufferItem.cpp",
        "BufferQueue.cpp",
        "BufferQueueConsumer.cpp",
        "BufferQueueCore.cpp",
        "BufferQueueProducer.cpp",
        "BufferQueueThreadState.cpp",
        "BufferSlot.cpp",
        "FrameTimestamps.cpp",
        "GLConsumerUtils.cpp",
        "HdrMetadata.cpp",
        "QueueBufferInputOutput.cpp",
        "bufferqueue/1.0/Conversion.cpp",
        "bufferqueue/1.0/H2BProducerListener.cpp",
        "bufferqueue/1.0/WProducerListener.cpp",
        "bufferqueue/2.0/B2HGraphicBufferProducer.cpp",
        "bufferqueue/2.0/H2BProducerListener.cpp",
        "bufferqueue/2.0/types.cpp",
    ],
}

// Common build config shared by libgui and libgui_bufferqueue_static.
cc_defaults {
    name: "libgui_bufferqueue-defaults",

    clang: true,
    cflags: [
        "-Wall",
        "-Werror",
    ],

    cppflags: [
        "-Wextra",
        "-DDEBUG_ONLY_CODE=0",
    ],

    product_variables: {
        eng: {
            cppflags: [
                "-UDEBUG_ONLY_CODE",
                "-DDEBUG_ONLY_CODE=1",
            ],
        },
    },

    whole_static_libs: [
        "LibGuiProperties",
    ],

    shared_libs: [
        "android.hardware.graphics.bufferqueue@1.0",
        "android.hardware.graphics.bufferqueue@2.0",
        "android.hardware.graphics.common@1.1",
        "android.hardware.graphics.common@1.2",
        "android.hidl.token@1.0-utils",
        "libbase",
        "libcutils",
        "libEGL",
        "libGLESv2",
        "libhidlbase",
        "liblog",
        "libnativewindow",
        "libsync",
        "libui",
        "libutils",
        "libvndksupport",
    ],

    static_libs: [
        "libbinderthreadstateutils",
    ],

    header_libs: [
        "libgui_headers",
        "libnativebase_headers",
    ],

    export_shared_lib_headers: [
        "libEGL",
        "libnativewindow",
        "libui",
        "android.hardware.graphics.bufferqueue@1.0",
        "android.hardware.graphics.bufferqueue@2.0",
        "android.hardware.graphics.common@1.1",
        "android.hardware.graphics.common@1.2",
        "android.hidl.token@1.0-utils",
    ],

    export_header_lib_headers: [
        "libgui_headers",
    ],

    export_include_dirs: [
        "include",
    ],
}

// GMocks for use by external code
cc_library_static {
    name: "libgui_mocks",
    vendor_available: false,

    defaults: ["libgui_bufferqueue-defaults"],
    static_libs: [
        "libgtest",
        "libgmock",
    ],

    srcs: [
        "mock/GraphicBufferConsumer.cpp",
        "mock/GraphicBufferProducer.cpp",
    ],
}

cc_library_shared {
    name: "libgui",
    vendor_available: false,
    vndk: {
        enabled: true,
    },
    double_loadable: true,
    defaults: ["libgui_defaults"]
}

cc_library_shared {
    name: "libgui_vendor",
    vendor: true,
    defaults: ["libgui_defaults"]
}

subdirs = ["tests"]<|MERGE_RESOLUTION|>--- conflicted
+++ resolved
@@ -30,11 +30,6 @@
     min_sdk_version: "29",
 }
 
-<<<<<<< HEAD
-cc_defaults {
-    name: "libgui_defaults",
-
-=======
 // AIDL files that should be exposed to java
 filegroup {
     name: "guiconstants_aidl",
@@ -43,13 +38,9 @@
     ],
 }
 
-cc_library_shared {
-    name: "libgui",
-    vendor_available: false,
-    vndk: {
-        enabled: true,
-    },
->>>>>>> cdf3a651
+cc_defaults {
+    name: "libgui_defaults",
+
     double_loadable: true,
 
     defaults: ["libgui_bufferqueue-defaults"],
