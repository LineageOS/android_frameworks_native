/*
 * Copyright (C) 2012 The Android Open Source Project
 *
 * Licensed under the Apache License, Version 2.0 (the "License");
 * you may not use this file except in compliance with the License.
 * You may obtain a copy of the License at
 *
 *      http://www.apache.org/licenses/LICENSE-2.0
 *
 * Unless required by applicable law or agreed to in writing, software
 * distributed under the License is distributed on an "AS IS" BASIS,
 * WITHOUT WARRANTIES OR CONDITIONS OF ANY KIND, either express or implied.
 * See the License for the specific language governing permissions and
 * limitations under the License.
 */

#define LOG_TAG "BufferQueue_test"
//#define LOG_NDEBUG 0

#include "DummyConsumer.h"

#include <gui/BufferItem.h>
#include <gui/BufferQueue.h>
#include <gui/IProducerListener.h>

#include <ui/GraphicBuffer.h>

#include <binder/IPCThreadState.h>
#include <binder/IServiceManager.h>
#include <binder/ProcessState.h>

#include <utils/String8.h>
#include <utils/threads.h>

#include <gtest/gtest.h>

#include <thread>

using namespace std::chrono_literals;

namespace android {

class BufferQueueTest : public ::testing::Test {

public:
protected:
    BufferQueueTest() {
        const ::testing::TestInfo* const testInfo =
            ::testing::UnitTest::GetInstance()->current_test_info();
        ALOGV("Begin test: %s.%s", testInfo->test_case_name(),
                testInfo->name());
    }

    ~BufferQueueTest() {
        const ::testing::TestInfo* const testInfo =
            ::testing::UnitTest::GetInstance()->current_test_info();
        ALOGV("End test:   %s.%s", testInfo->test_case_name(),
                testInfo->name());
    }

    void GetMinUndequeuedBufferCount(int* bufferCount) {
        ASSERT_TRUE(bufferCount != NULL);
        ASSERT_EQ(OK, mProducer->query(NATIVE_WINDOW_MIN_UNDEQUEUED_BUFFERS,
                    bufferCount));
        ASSERT_GE(*bufferCount, 0);
    }

    void createBufferQueue() {
        BufferQueue::createBufferQueue(&mProducer, &mConsumer);
    }

    void testBufferItem(const IGraphicBufferProducer::QueueBufferInput& input,
            const BufferItem& item) {
        int64_t timestamp;
        bool isAutoTimestamp;
        android_dataspace dataSpace;
        Rect crop;
        int scalingMode;
        uint32_t transform;
        sp<Fence> fence;

        input.deflate(&timestamp, &isAutoTimestamp, &dataSpace, &crop,
                &scalingMode, &transform, &fence, NULL);
        ASSERT_EQ(timestamp, item.mTimestamp);
        ASSERT_EQ(isAutoTimestamp, item.mIsAutoTimestamp);
        ASSERT_EQ(dataSpace, item.mDataSpace);
        ASSERT_EQ(crop, item.mCrop);
        ASSERT_EQ(static_cast<uint32_t>(scalingMode), item.mScalingMode);
        ASSERT_EQ(transform, item.mTransform);
        ASSERT_EQ(fence, item.mFence);
    }

    sp<IGraphicBufferProducer> mProducer;
    sp<IGraphicBufferConsumer> mConsumer;
};

static const uint32_t TEST_DATA = 0x12345678u;

// XXX: Tests that fork a process to hold the BufferQueue must run before tests
// that use a local BufferQueue, or else Binder will get unhappy
TEST_F(BufferQueueTest, BufferQueueInAnotherProcess) {
    const String16 PRODUCER_NAME = String16("BQTestProducer");
    const String16 CONSUMER_NAME = String16("BQTestConsumer");

    pid_t forkPid = fork();
    ASSERT_NE(forkPid, -1);

    if (forkPid == 0) {
        // Child process
        sp<IGraphicBufferProducer> producer;
        sp<IGraphicBufferConsumer> consumer;
        BufferQueue::createBufferQueue(&producer, &consumer);
        sp<IServiceManager> serviceManager = defaultServiceManager();
        serviceManager->addService(PRODUCER_NAME, IInterface::asBinder(producer));
        serviceManager->addService(CONSUMER_NAME, IInterface::asBinder(consumer));
        ProcessState::self()->startThreadPool();
        IPCThreadState::self()->joinThreadPool();
        LOG_ALWAYS_FATAL("Shouldn't be here");
    }

    sp<IServiceManager> serviceManager = defaultServiceManager();
    sp<IBinder> binderProducer =
        serviceManager->getService(PRODUCER_NAME);
    mProducer = interface_cast<IGraphicBufferProducer>(binderProducer);
    EXPECT_TRUE(mProducer != NULL);
    sp<IBinder> binderConsumer =
        serviceManager->getService(CONSUMER_NAME);
    mConsumer = interface_cast<IGraphicBufferConsumer>(binderConsumer);
    EXPECT_TRUE(mConsumer != NULL);

    sp<DummyConsumer> dc(new DummyConsumer);
    ASSERT_EQ(OK, mConsumer->consumerConnect(dc, false));
    IGraphicBufferProducer::QueueBufferOutput output;
    ASSERT_EQ(OK,
            mProducer->connect(NULL, NATIVE_WINDOW_API_CPU, false, &output));

    int slot;
    sp<Fence> fence;
    sp<GraphicBuffer> buffer;
    ASSERT_EQ(IGraphicBufferProducer::BUFFER_NEEDS_REALLOCATION,
            mProducer->dequeueBuffer(&slot, &fence, 0, 0, 0,
                    GRALLOC_USAGE_SW_WRITE_OFTEN));
    ASSERT_EQ(OK, mProducer->requestBuffer(slot, &buffer));

    uint32_t* dataIn;
    ASSERT_EQ(OK, buffer->lock(GraphicBuffer::USAGE_SW_WRITE_OFTEN,
            reinterpret_cast<void**>(&dataIn)));
    *dataIn = TEST_DATA;
    ASSERT_EQ(OK, buffer->unlock());

    IGraphicBufferProducer::QueueBufferInput input(0, false,
            HAL_DATASPACE_UNKNOWN, Rect(0, 0, 1, 1),
            NATIVE_WINDOW_SCALING_MODE_FREEZE, 0, Fence::NO_FENCE);
    ASSERT_EQ(OK, mProducer->queueBuffer(slot, input, &output));

    BufferItem item;
    ASSERT_EQ(OK, mConsumer->acquireBuffer(&item, 0));

    uint32_t* dataOut;
    ASSERT_EQ(OK, item.mGraphicBuffer->lock(GraphicBuffer::USAGE_SW_READ_OFTEN,
            reinterpret_cast<void**>(&dataOut)));
    ASSERT_EQ(*dataOut, TEST_DATA);
    ASSERT_EQ(OK, item.mGraphicBuffer->unlock());
}

TEST_F(BufferQueueTest, AcquireBuffer_ExceedsMaxAcquireCount_Fails) {
    createBufferQueue();
    sp<DummyConsumer> dc(new DummyConsumer);
    mConsumer->consumerConnect(dc, false);
    IGraphicBufferProducer::QueueBufferOutput qbo;
    mProducer->connect(new DummyProducerListener, NATIVE_WINDOW_API_CPU, false,
            &qbo);
    mProducer->setMaxDequeuedBufferCount(3);

    int slot;
    sp<Fence> fence;
    sp<GraphicBuffer> buf;
    IGraphicBufferProducer::QueueBufferInput qbi(0, false,
            HAL_DATASPACE_UNKNOWN, Rect(0, 0, 1, 1),
            NATIVE_WINDOW_SCALING_MODE_FREEZE, 0, Fence::NO_FENCE);
    BufferItem item;

    for (int i = 0; i < 2; i++) {
        ASSERT_EQ(IGraphicBufferProducer::BUFFER_NEEDS_REALLOCATION,
                mProducer->dequeueBuffer(&slot, &fence, 1, 1, 0,
                    GRALLOC_USAGE_SW_READ_OFTEN));
        ASSERT_EQ(OK, mProducer->requestBuffer(slot, &buf));
        ASSERT_EQ(OK, mProducer->queueBuffer(slot, qbi, &qbo));
        ASSERT_EQ(OK, mConsumer->acquireBuffer(&item, 0));
    }

    ASSERT_EQ(IGraphicBufferProducer::BUFFER_NEEDS_REALLOCATION,
            mProducer->dequeueBuffer(&slot, &fence, 1, 1, 0,
                GRALLOC_USAGE_SW_READ_OFTEN));
    ASSERT_EQ(OK, mProducer->requestBuffer(slot, &buf));
    ASSERT_EQ(OK, mProducer->queueBuffer(slot, qbi, &qbo));

    // Acquire the third buffer, which should fail.
    ASSERT_EQ(INVALID_OPERATION, mConsumer->acquireBuffer(&item, 0));
}

TEST_F(BufferQueueTest, SetMaxAcquiredBufferCountWithIllegalValues_ReturnsError) {
    createBufferQueue();
    sp<DummyConsumer> dc(new DummyConsumer);
    mConsumer->consumerConnect(dc, false);

    EXPECT_EQ(OK, mConsumer->setMaxBufferCount(10));
    EXPECT_EQ(BAD_VALUE, mConsumer->setMaxAcquiredBufferCount(10));

    IGraphicBufferProducer::QueueBufferOutput qbo;
    mProducer->connect(new DummyProducerListener, NATIVE_WINDOW_API_CPU, false,
            &qbo);
    mProducer->setMaxDequeuedBufferCount(3);

    int minBufferCount;
    ASSERT_NO_FATAL_FAILURE(GetMinUndequeuedBufferCount(&minBufferCount));
    EXPECT_EQ(BAD_VALUE, mConsumer->setMaxAcquiredBufferCount(
                minBufferCount - 1));

    EXPECT_EQ(BAD_VALUE, mConsumer->setMaxAcquiredBufferCount(0));
    EXPECT_EQ(BAD_VALUE, mConsumer->setMaxAcquiredBufferCount(-3));
    EXPECT_EQ(BAD_VALUE, mConsumer->setMaxAcquiredBufferCount(
            BufferQueue::MAX_MAX_ACQUIRED_BUFFERS+1));
    EXPECT_EQ(BAD_VALUE, mConsumer->setMaxAcquiredBufferCount(100));

    int slot;
    sp<Fence> fence;
    sp<GraphicBuffer> buf;
    IGraphicBufferProducer::QueueBufferInput qbi(0, false,
            HAL_DATASPACE_UNKNOWN, Rect(0, 0, 1, 1),
            NATIVE_WINDOW_SCALING_MODE_FREEZE, 0, Fence::NO_FENCE);
    BufferItem item;
    EXPECT_EQ(OK, mConsumer->setMaxAcquiredBufferCount(3));
    for (int i = 0; i < 3; i++) {
        ASSERT_EQ(IGraphicBufferProducer::BUFFER_NEEDS_REALLOCATION,
                mProducer->dequeueBuffer(&slot, &fence, 1, 1, 0,
                    GRALLOC_USAGE_SW_READ_OFTEN));
        ASSERT_EQ(OK, mProducer->requestBuffer(slot, &buf));
        ASSERT_EQ(OK, mProducer->queueBuffer(slot, qbi, &qbo));
        ASSERT_EQ(OK, mConsumer->acquireBuffer(&item, 0));
    }

    EXPECT_EQ(BAD_VALUE, mConsumer->setMaxAcquiredBufferCount(2));
}

TEST_F(BufferQueueTest, SetMaxAcquiredBufferCountWithLegalValues_Succeeds) {
    createBufferQueue();
    sp<DummyConsumer> dc(new DummyConsumer);
    mConsumer->consumerConnect(dc, false);

    IGraphicBufferProducer::QueueBufferOutput qbo;
    mProducer->connect(new DummyProducerListener, NATIVE_WINDOW_API_CPU, false,
            &qbo);
    mProducer->setMaxDequeuedBufferCount(2);

    int minBufferCount;
    ASSERT_NO_FATAL_FAILURE(GetMinUndequeuedBufferCount(&minBufferCount));

    EXPECT_EQ(OK, mConsumer->setMaxAcquiredBufferCount(1));
    EXPECT_EQ(OK, mConsumer->setMaxAcquiredBufferCount(2));
    EXPECT_EQ(OK, mConsumer->setMaxAcquiredBufferCount(minBufferCount));

    int slot;
    sp<Fence> fence;
    sp<GraphicBuffer> buf;
    IGraphicBufferProducer::QueueBufferInput qbi(0, false,
            HAL_DATASPACE_UNKNOWN, Rect(0, 0, 1, 1),
            NATIVE_WINDOW_SCALING_MODE_FREEZE, 0, Fence::NO_FENCE);
    BufferItem item;

    ASSERT_EQ(IGraphicBufferProducer::BUFFER_NEEDS_REALLOCATION,
            mProducer->dequeueBuffer(&slot, &fence, 1, 1, 0,
            GRALLOC_USAGE_SW_READ_OFTEN));
    ASSERT_EQ(OK, mProducer->requestBuffer(slot, &buf));
    ASSERT_EQ(OK, mProducer->queueBuffer(slot, qbi, &qbo));
    ASSERT_EQ(OK, mConsumer->acquireBuffer(&item, 0));

    EXPECT_EQ(OK, mConsumer->setMaxAcquiredBufferCount(3));

    for (int i = 0; i < 2; i++) {
        ASSERT_EQ(IGraphicBufferProducer::BUFFER_NEEDS_REALLOCATION,
                mProducer->dequeueBuffer(&slot, &fence, 1, 1, 0,
                GRALLOC_USAGE_SW_READ_OFTEN));
        ASSERT_EQ(OK, mProducer->requestBuffer(slot, &buf));
        ASSERT_EQ(OK, mProducer->queueBuffer(slot, qbi, &qbo));
        ASSERT_EQ(OK, mConsumer->acquireBuffer(&item, 0));
    }

    EXPECT_EQ(OK, mConsumer->setMaxAcquiredBufferCount(
            BufferQueue::MAX_MAX_ACQUIRED_BUFFERS));
}

TEST_F(BufferQueueTest, SetMaxBufferCountWithLegalValues_Succeeds) {
    createBufferQueue();
    sp<DummyConsumer> dc(new DummyConsumer);
    mConsumer->consumerConnect(dc, false);

    // Test shared buffer mode
    EXPECT_EQ(OK, mConsumer->setMaxAcquiredBufferCount(1));
}

TEST_F(BufferQueueTest, SetMaxBufferCountWithIllegalValues_ReturnsError) {
    createBufferQueue();
    sp<DummyConsumer> dc(new DummyConsumer);
    mConsumer->consumerConnect(dc, false);

    EXPECT_EQ(BAD_VALUE, mConsumer->setMaxBufferCount(0));
    EXPECT_EQ(BAD_VALUE, mConsumer->setMaxBufferCount(
            BufferQueue::NUM_BUFFER_SLOTS + 1));

    EXPECT_EQ(OK, mConsumer->setMaxAcquiredBufferCount(5));
    EXPECT_EQ(BAD_VALUE, mConsumer->setMaxBufferCount(3));
}

TEST_F(BufferQueueTest, DetachAndReattachOnProducerSide) {
    createBufferQueue();
    sp<DummyConsumer> dc(new DummyConsumer);
    ASSERT_EQ(OK, mConsumer->consumerConnect(dc, false));
    IGraphicBufferProducer::QueueBufferOutput output;
    ASSERT_EQ(OK, mProducer->connect(new DummyProducerListener,
            NATIVE_WINDOW_API_CPU, false, &output));

    ASSERT_EQ(BAD_VALUE, mProducer->detachBuffer(-1)); // Index too low
    ASSERT_EQ(BAD_VALUE, mProducer->detachBuffer(
                BufferQueueDefs::NUM_BUFFER_SLOTS)); // Index too high
    ASSERT_EQ(BAD_VALUE, mProducer->detachBuffer(0)); // Not dequeued

    int slot;
    sp<Fence> fence;
    sp<GraphicBuffer> buffer;
    ASSERT_EQ(IGraphicBufferProducer::BUFFER_NEEDS_REALLOCATION,
            mProducer->dequeueBuffer(&slot, &fence, 0, 0, 0,
                    GRALLOC_USAGE_SW_WRITE_OFTEN));
    ASSERT_EQ(BAD_VALUE, mProducer->detachBuffer(slot)); // Not requested
    ASSERT_EQ(OK, mProducer->requestBuffer(slot, &buffer));
    ASSERT_EQ(OK, mProducer->detachBuffer(slot));
    ASSERT_EQ(BAD_VALUE, mProducer->detachBuffer(slot)); // Not dequeued

    sp<GraphicBuffer> safeToClobberBuffer;
    // Can no longer request buffer from this slot
    ASSERT_EQ(BAD_VALUE, mProducer->requestBuffer(slot, &safeToClobberBuffer));

    uint32_t* dataIn;
    ASSERT_EQ(OK, buffer->lock(GraphicBuffer::USAGE_SW_WRITE_OFTEN,
            reinterpret_cast<void**>(&dataIn)));
    *dataIn = TEST_DATA;
    ASSERT_EQ(OK, buffer->unlock());

    int newSlot;
    ASSERT_EQ(BAD_VALUE, mProducer->attachBuffer(NULL, safeToClobberBuffer));
    ASSERT_EQ(BAD_VALUE, mProducer->attachBuffer(&newSlot, NULL));

    ASSERT_EQ(OK, mProducer->attachBuffer(&newSlot, buffer));
    IGraphicBufferProducer::QueueBufferInput input(0, false,
            HAL_DATASPACE_UNKNOWN, Rect(0, 0, 1, 1),
            NATIVE_WINDOW_SCALING_MODE_FREEZE, 0, Fence::NO_FENCE);
    ASSERT_EQ(OK, mProducer->queueBuffer(newSlot, input, &output));

    BufferItem item;
    ASSERT_EQ(OK, mConsumer->acquireBuffer(&item, static_cast<nsecs_t>(0)));

    uint32_t* dataOut;
    ASSERT_EQ(OK, item.mGraphicBuffer->lock(GraphicBuffer::USAGE_SW_READ_OFTEN,
            reinterpret_cast<void**>(&dataOut)));
    ASSERT_EQ(*dataOut, TEST_DATA);
    ASSERT_EQ(OK, item.mGraphicBuffer->unlock());
}

TEST_F(BufferQueueTest, DetachAndReattachOnConsumerSide) {
    createBufferQueue();
    sp<DummyConsumer> dc(new DummyConsumer);
    ASSERT_EQ(OK, mConsumer->consumerConnect(dc, false));
    IGraphicBufferProducer::QueueBufferOutput output;
    ASSERT_EQ(OK, mProducer->connect(new DummyProducerListener,
            NATIVE_WINDOW_API_CPU, false, &output));

    int slot;
    sp<Fence> fence;
    sp<GraphicBuffer> buffer;
    ASSERT_EQ(IGraphicBufferProducer::BUFFER_NEEDS_REALLOCATION,
            mProducer->dequeueBuffer(&slot, &fence, 0, 0, 0,
                    GRALLOC_USAGE_SW_WRITE_OFTEN));
    ASSERT_EQ(OK, mProducer->requestBuffer(slot, &buffer));
    IGraphicBufferProducer::QueueBufferInput input(0, false,
            HAL_DATASPACE_UNKNOWN, Rect(0, 0, 1, 1),
            NATIVE_WINDOW_SCALING_MODE_FREEZE, 0, Fence::NO_FENCE);
    ASSERT_EQ(OK, mProducer->queueBuffer(slot, input, &output));

    ASSERT_EQ(BAD_VALUE, mConsumer->detachBuffer(-1)); // Index too low
    ASSERT_EQ(BAD_VALUE, mConsumer->detachBuffer(
            BufferQueueDefs::NUM_BUFFER_SLOTS)); // Index too high
    ASSERT_EQ(BAD_VALUE, mConsumer->detachBuffer(0)); // Not acquired

    BufferItem item;
    ASSERT_EQ(OK, mConsumer->acquireBuffer(&item, static_cast<nsecs_t>(0)));

    ASSERT_EQ(OK, mConsumer->detachBuffer(item.mSlot));
    ASSERT_EQ(BAD_VALUE, mConsumer->detachBuffer(item.mSlot)); // Not acquired

    uint32_t* dataIn;
    ASSERT_EQ(OK, item.mGraphicBuffer->lock(
            GraphicBuffer::USAGE_SW_WRITE_OFTEN,
            reinterpret_cast<void**>(&dataIn)));
    *dataIn = TEST_DATA;
    ASSERT_EQ(OK, item.mGraphicBuffer->unlock());

    int newSlot;
    sp<GraphicBuffer> safeToClobberBuffer;
    ASSERT_EQ(BAD_VALUE, mConsumer->attachBuffer(NULL, safeToClobberBuffer));
    ASSERT_EQ(BAD_VALUE, mConsumer->attachBuffer(&newSlot, NULL));
    ASSERT_EQ(OK, mConsumer->attachBuffer(&newSlot, item.mGraphicBuffer));

    ASSERT_EQ(OK, mConsumer->releaseBuffer(newSlot, 0, EGL_NO_DISPLAY,
            EGL_NO_SYNC_KHR, Fence::NO_FENCE));

    ASSERT_EQ(IGraphicBufferProducer::BUFFER_NEEDS_REALLOCATION,
            mProducer->dequeueBuffer(&slot, &fence, 0, 0, 0,
                    GRALLOC_USAGE_SW_WRITE_OFTEN));
    ASSERT_EQ(OK, mProducer->requestBuffer(slot, &buffer));

    uint32_t* dataOut;
    ASSERT_EQ(OK, buffer->lock(GraphicBuffer::USAGE_SW_READ_OFTEN,
            reinterpret_cast<void**>(&dataOut)));
    ASSERT_EQ(*dataOut, TEST_DATA);
    ASSERT_EQ(OK, buffer->unlock());
}

TEST_F(BufferQueueTest, MoveFromConsumerToProducer) {
    createBufferQueue();
    sp<DummyConsumer> dc(new DummyConsumer);
    ASSERT_EQ(OK, mConsumer->consumerConnect(dc, false));
    IGraphicBufferProducer::QueueBufferOutput output;
    ASSERT_EQ(OK, mProducer->connect(new DummyProducerListener,
            NATIVE_WINDOW_API_CPU, false, &output));

    int slot;
    sp<Fence> fence;
    sp<GraphicBuffer> buffer;
    ASSERT_EQ(IGraphicBufferProducer::BUFFER_NEEDS_REALLOCATION,
            mProducer->dequeueBuffer(&slot, &fence, 0, 0, 0,
                    GRALLOC_USAGE_SW_WRITE_OFTEN));
    ASSERT_EQ(OK, mProducer->requestBuffer(slot, &buffer));

    uint32_t* dataIn;
    ASSERT_EQ(OK, buffer->lock(GraphicBuffer::USAGE_SW_WRITE_OFTEN,
            reinterpret_cast<void**>(&dataIn)));
    *dataIn = TEST_DATA;
    ASSERT_EQ(OK, buffer->unlock());

    IGraphicBufferProducer::QueueBufferInput input(0, false,
            HAL_DATASPACE_UNKNOWN, Rect(0, 0, 1, 1),
            NATIVE_WINDOW_SCALING_MODE_FREEZE, 0, Fence::NO_FENCE);
    ASSERT_EQ(OK, mProducer->queueBuffer(slot, input, &output));

    BufferItem item;
    ASSERT_EQ(OK, mConsumer->acquireBuffer(&item, static_cast<nsecs_t>(0)));
    ASSERT_EQ(OK, mConsumer->detachBuffer(item.mSlot));

    int newSlot;
    ASSERT_EQ(OK, mProducer->attachBuffer(&newSlot, item.mGraphicBuffer));
    ASSERT_EQ(OK, mProducer->queueBuffer(newSlot, input, &output));
    ASSERT_EQ(OK, mConsumer->acquireBuffer(&item, static_cast<nsecs_t>(0)));

    uint32_t* dataOut;
    ASSERT_EQ(OK, item.mGraphicBuffer->lock(GraphicBuffer::USAGE_SW_READ_OFTEN,
            reinterpret_cast<void**>(&dataOut)));
    ASSERT_EQ(*dataOut, TEST_DATA);
    ASSERT_EQ(OK, item.mGraphicBuffer->unlock());
}

TEST_F(BufferQueueTest, TestDisallowingAllocation) {
    createBufferQueue();
    sp<DummyConsumer> dc(new DummyConsumer);
    ASSERT_EQ(OK, mConsumer->consumerConnect(dc, true));
    IGraphicBufferProducer::QueueBufferOutput output;
    ASSERT_EQ(OK, mProducer->connect(new DummyProducerListener,
            NATIVE_WINDOW_API_CPU, true, &output));

    static const uint32_t WIDTH = 320;
    static const uint32_t HEIGHT = 240;

    ASSERT_EQ(OK, mConsumer->setDefaultBufferSize(WIDTH, HEIGHT));

    int slot;
    sp<Fence> fence;
    sp<GraphicBuffer> buffer;
    // This should return an error since it would require an allocation
    ASSERT_EQ(OK, mProducer->allowAllocation(false));
    ASSERT_EQ(WOULD_BLOCK, mProducer->dequeueBuffer(&slot, &fence, 0, 0,
            0, GRALLOC_USAGE_SW_WRITE_OFTEN));

    // This should succeed, now that we've lifted the prohibition
    ASSERT_EQ(OK, mProducer->allowAllocation(true));
    ASSERT_EQ(IGraphicBufferProducer::BUFFER_NEEDS_REALLOCATION,
            mProducer->dequeueBuffer(&slot, &fence, 0, 0, 0,
            GRALLOC_USAGE_SW_WRITE_OFTEN));

    // Release the previous buffer back to the BufferQueue
    mProducer->cancelBuffer(slot, fence);

    // This should fail since we're requesting a different size
    ASSERT_EQ(OK, mProducer->allowAllocation(false));
    ASSERT_EQ(WOULD_BLOCK, mProducer->dequeueBuffer(&slot, &fence,
            WIDTH * 2, HEIGHT * 2, 0, GRALLOC_USAGE_SW_WRITE_OFTEN));
}

TEST_F(BufferQueueTest, TestGenerationNumbers) {
    createBufferQueue();
    sp<DummyConsumer> dc(new DummyConsumer);
    ASSERT_EQ(OK, mConsumer->consumerConnect(dc, true));
    IGraphicBufferProducer::QueueBufferOutput output;
    ASSERT_EQ(OK, mProducer->connect(new DummyProducerListener,
            NATIVE_WINDOW_API_CPU, true, &output));

    ASSERT_EQ(OK, mProducer->setGenerationNumber(1));

    // Get one buffer to play with
    int slot;
    sp<Fence> fence;
    ASSERT_EQ(IGraphicBufferProducer::BUFFER_NEEDS_REALLOCATION,
            mProducer->dequeueBuffer(&slot, &fence, 0, 0, 0, 0));

    sp<GraphicBuffer> buffer;
    ASSERT_EQ(OK, mProducer->requestBuffer(slot, &buffer));

    // Ensure that the generation number we set propagates to allocated buffers
    ASSERT_EQ(1U, buffer->getGenerationNumber());

    ASSERT_EQ(OK, mProducer->detachBuffer(slot));

    ASSERT_EQ(OK, mProducer->setGenerationNumber(2));

    // These should fail, since we've changed the generation number on the queue
    int outSlot;
    ASSERT_EQ(BAD_VALUE, mProducer->attachBuffer(&outSlot, buffer));
    ASSERT_EQ(BAD_VALUE, mConsumer->attachBuffer(&outSlot, buffer));

    buffer->setGenerationNumber(2);

    // This should succeed now that we've changed the buffer's generation number
    ASSERT_EQ(OK, mProducer->attachBuffer(&outSlot, buffer));

    ASSERT_EQ(OK, mProducer->detachBuffer(outSlot));

    // This should also succeed with the new generation number
    ASSERT_EQ(OK, mConsumer->attachBuffer(&outSlot, buffer));
}

TEST_F(BufferQueueTest, TestSharedBufferModeWithoutAutoRefresh) {
    createBufferQueue();
    sp<DummyConsumer> dc(new DummyConsumer);
    ASSERT_EQ(OK, mConsumer->consumerConnect(dc, true));
    IGraphicBufferProducer::QueueBufferOutput output;
    ASSERT_EQ(OK, mProducer->connect(new DummyProducerListener,
            NATIVE_WINDOW_API_CPU, true, &output));

    ASSERT_EQ(OK, mProducer->setSharedBufferMode(true));

    // Get a buffer
    int sharedSlot;
    sp<Fence> fence;
    sp<GraphicBuffer> buffer;
    ASSERT_EQ(IGraphicBufferProducer::BUFFER_NEEDS_REALLOCATION,
            mProducer->dequeueBuffer(&sharedSlot, &fence, 0, 0, 0, 0));
    ASSERT_EQ(OK, mProducer->requestBuffer(sharedSlot, &buffer));

    // Queue the buffer
    IGraphicBufferProducer::QueueBufferInput input(0, false,
            HAL_DATASPACE_UNKNOWN, Rect(0, 0, 1, 1),
            NATIVE_WINDOW_SCALING_MODE_FREEZE, 0, Fence::NO_FENCE);
    ASSERT_EQ(OK, mProducer->queueBuffer(sharedSlot, input, &output));

    // Repeatedly queue and dequeue a buffer from the producer side, it should
    // always return the same one. And we won't run out of buffers because it's
    // always the same one and because async mode gets enabled.
    int slot;
    for (int i = 0; i < 5; i++) {
        ASSERT_EQ(OK, mProducer->dequeueBuffer(&slot, &fence, 0, 0, 0, 0));
        ASSERT_EQ(sharedSlot, slot);
        ASSERT_EQ(OK, mProducer->queueBuffer(sharedSlot, input, &output));
    }

    // acquire the buffer
    BufferItem item;
    ASSERT_EQ(OK, mConsumer->acquireBuffer(&item, 0));
    ASSERT_EQ(sharedSlot, item.mSlot);
    testBufferItem(input, item);
    ASSERT_EQ(true, item.mQueuedBuffer);
    ASSERT_EQ(false, item.mAutoRefresh);

    ASSERT_EQ(OK, mConsumer->releaseBuffer(item.mSlot, item.mFrameNumber,
            EGL_NO_DISPLAY, EGL_NO_SYNC_KHR, Fence::NO_FENCE));

    // attempt to acquire a second time should return no buffer available
    ASSERT_EQ(IGraphicBufferConsumer::NO_BUFFER_AVAILABLE,
            mConsumer->acquireBuffer(&item, 0));
}

TEST_F(BufferQueueTest, TestSharedBufferModeWithAutoRefresh) {
    createBufferQueue();
    sp<DummyConsumer> dc(new DummyConsumer);
    ASSERT_EQ(OK, mConsumer->consumerConnect(dc, true));
    IGraphicBufferProducer::QueueBufferOutput output;
    ASSERT_EQ(OK, mProducer->connect(new DummyProducerListener,
            NATIVE_WINDOW_API_CPU, true, &output));

    ASSERT_EQ(OK, mProducer->setSharedBufferMode(true));
    ASSERT_EQ(OK, mProducer->setAutoRefresh(true));

    // Get a buffer
    int sharedSlot;
    sp<Fence> fence;
    sp<GraphicBuffer> buffer;
    ASSERT_EQ(IGraphicBufferProducer::BUFFER_NEEDS_REALLOCATION,
            mProducer->dequeueBuffer(&sharedSlot, &fence, 0, 0, 0, 0));
    ASSERT_EQ(OK, mProducer->requestBuffer(sharedSlot, &buffer));

    // Queue the buffer
    IGraphicBufferProducer::QueueBufferInput input(0, false,
            HAL_DATASPACE_UNKNOWN, Rect(0, 0, 1, 1),
            NATIVE_WINDOW_SCALING_MODE_FREEZE, 0, Fence::NO_FENCE);
    ASSERT_EQ(OK, mProducer->queueBuffer(sharedSlot, input, &output));

    // Repeatedly acquire and release a buffer from the consumer side, it should
    // always return the same one.
    BufferItem item;
    for (int i = 0; i < 5; i++) {
        ASSERT_EQ(OK, mConsumer->acquireBuffer(&item, 0));
        ASSERT_EQ(sharedSlot, item.mSlot);
        testBufferItem(input, item);
        ASSERT_EQ(i == 0, item.mQueuedBuffer);
        ASSERT_EQ(true, item.mAutoRefresh);

        ASSERT_EQ(OK, mConsumer->releaseBuffer(item.mSlot, item.mFrameNumber,
                EGL_NO_DISPLAY, EGL_NO_SYNC_KHR, Fence::NO_FENCE));
    }

    // Repeatedly queue and dequeue a buffer from the producer side, it should
    // always return the same one.
    int slot;
    for (int i = 0; i < 5; i++) {
        ASSERT_EQ(OK, mProducer->dequeueBuffer(&slot, &fence, 0, 0, 0, 0));
        ASSERT_EQ(sharedSlot, slot);
        ASSERT_EQ(OK, mProducer->queueBuffer(sharedSlot, input, &output));
    }

    // Repeatedly acquire and release a buffer from the consumer side, it should
    // always return the same one. First grabbing them from the queue and then
    // when the queue is empty, returning the shared buffer.
    for (int i = 0; i < 10; i++) {
        ASSERT_EQ(OK, mConsumer->acquireBuffer(&item, 0));
        ASSERT_EQ(sharedSlot, item.mSlot);
        ASSERT_EQ(0, item.mTimestamp);
        ASSERT_EQ(false, item.mIsAutoTimestamp);
        ASSERT_EQ(HAL_DATASPACE_UNKNOWN, item.mDataSpace);
        ASSERT_EQ(Rect(0, 0, 1, 1), item.mCrop);
        ASSERT_EQ(NATIVE_WINDOW_SCALING_MODE_FREEZE, item.mScalingMode);
        ASSERT_EQ(0u, item.mTransform);
        ASSERT_EQ(Fence::NO_FENCE, item.mFence);
        ASSERT_EQ(i == 0, item.mQueuedBuffer);
        ASSERT_EQ(true, item.mAutoRefresh);

        ASSERT_EQ(OK, mConsumer->releaseBuffer(item.mSlot, item.mFrameNumber,
                EGL_NO_DISPLAY, EGL_NO_SYNC_KHR, Fence::NO_FENCE));
    }
}

TEST_F(BufferQueueTest, TestSharedBufferModeUsingAlreadyDequeuedBuffer) {
    createBufferQueue();
    sp<DummyConsumer> dc(new DummyConsumer);
    ASSERT_EQ(OK, mConsumer->consumerConnect(dc, true));
    IGraphicBufferProducer::QueueBufferOutput output;
    ASSERT_EQ(OK, mProducer->connect(new DummyProducerListener,
            NATIVE_WINDOW_API_CPU, true, &output));

    // Dequeue a buffer
    int sharedSlot;
    sp<Fence> fence;
    sp<GraphicBuffer> buffer;
    ASSERT_EQ(IGraphicBufferProducer::BUFFER_NEEDS_REALLOCATION,
            mProducer->dequeueBuffer(&sharedSlot, &fence, 0, 0, 0, 0));
    ASSERT_EQ(OK, mProducer->requestBuffer(sharedSlot, &buffer));

    // Enable shared buffer mode
    ASSERT_EQ(OK, mProducer->setSharedBufferMode(true));

    // Queue the buffer
    IGraphicBufferProducer::QueueBufferInput input(0, false,
            HAL_DATASPACE_UNKNOWN, Rect(0, 0, 1, 1),
            NATIVE_WINDOW_SCALING_MODE_FREEZE, 0, Fence::NO_FENCE);
    ASSERT_EQ(OK, mProducer->queueBuffer(sharedSlot, input, &output));

    // Repeatedly queue and dequeue a buffer from the producer side, it should
    // always return the same one. And we won't run out of buffers because it's
    // always the same one and because async mode gets enabled.
    int slot;
    for (int i = 0; i < 5; i++) {
        ASSERT_EQ(OK, mProducer->dequeueBuffer(&slot, &fence, 0, 0, 0, 0));
        ASSERT_EQ(sharedSlot, slot);
        ASSERT_EQ(OK, mProducer->queueBuffer(sharedSlot, input, &output));
    }

    // acquire the buffer
    BufferItem item;
    ASSERT_EQ(OK, mConsumer->acquireBuffer(&item, 0));
    ASSERT_EQ(sharedSlot, item.mSlot);
    testBufferItem(input, item);
    ASSERT_EQ(true, item.mQueuedBuffer);
    ASSERT_EQ(false, item.mAutoRefresh);

    ASSERT_EQ(OK, mConsumer->releaseBuffer(item.mSlot, item.mFrameNumber,
            EGL_NO_DISPLAY, EGL_NO_SYNC_KHR, Fence::NO_FENCE));

    // attempt to acquire a second time should return no buffer available
    ASSERT_EQ(IGraphicBufferConsumer::NO_BUFFER_AVAILABLE,
            mConsumer->acquireBuffer(&item, 0));
}

TEST_F(BufferQueueTest, TestTimeouts) {
    createBufferQueue();
    sp<DummyConsumer> dc(new DummyConsumer);
    ASSERT_EQ(OK, mConsumer->consumerConnect(dc, true));
    IGraphicBufferProducer::QueueBufferOutput output;
    ASSERT_EQ(OK, mProducer->connect(new DummyProducerListener,
            NATIVE_WINDOW_API_CPU, true, &output));

    // Fill up the queue. Since the controlledByApp flags are set to true, this
    // queue should be in non-blocking mode, and we should be recycling the same
    // two buffers
    for (int i = 0; i < 5; ++i) {
        int slot = BufferQueue::INVALID_BUFFER_SLOT;
        sp<Fence> fence = Fence::NO_FENCE;
        auto result = mProducer->dequeueBuffer(&slot, &fence, 0, 0, 0, 0);
        if (i < 2) {
            ASSERT_EQ(IGraphicBufferProducer::BUFFER_NEEDS_REALLOCATION,
                    result);
        } else {
            ASSERT_EQ(OK, result);
        }
        sp<GraphicBuffer> buffer;
        ASSERT_EQ(OK, mProducer->requestBuffer(slot, &buffer));
        IGraphicBufferProducer::QueueBufferInput input(0ull, true,
                HAL_DATASPACE_UNKNOWN, Rect::INVALID_RECT,
                NATIVE_WINDOW_SCALING_MODE_FREEZE, 0, Fence::NO_FENCE);
        IGraphicBufferProducer::QueueBufferOutput output{};
        ASSERT_EQ(OK, mProducer->queueBuffer(slot, input, &output));
    }

    const auto TIMEOUT = ms2ns(250);
    mProducer->setDequeueTimeout(TIMEOUT);

    // Setting a timeout will change the BufferQueue into blocking mode (with
    // one droppable buffer in the queue and one free from the previous
    // dequeue/queues), so dequeue and queue two more buffers: one to replace
    // the current droppable buffer, and a second to max out the buffer count
    sp<GraphicBuffer> buffer; // Save a buffer to attach later
    for (int i = 0; i < 2; ++i) {
        int slot = BufferQueue::INVALID_BUFFER_SLOT;
        sp<Fence> fence = Fence::NO_FENCE;
        ASSERT_EQ(OK, mProducer->dequeueBuffer(&slot, &fence, 0, 0, 0, 0));
        ASSERT_EQ(OK, mProducer->requestBuffer(slot, &buffer));
        IGraphicBufferProducer::QueueBufferInput input(0ull, true,
                HAL_DATASPACE_UNKNOWN, Rect::INVALID_RECT,
                NATIVE_WINDOW_SCALING_MODE_FREEZE, 0, Fence::NO_FENCE);
        ASSERT_EQ(OK, mProducer->queueBuffer(slot, input, &output));
    }

    int slot = BufferQueue::INVALID_BUFFER_SLOT;
    sp<Fence> fence = Fence::NO_FENCE;
    auto startTime = systemTime();
    ASSERT_EQ(TIMED_OUT, mProducer->dequeueBuffer(&slot, &fence, 0, 0, 0, 0));
    ASSERT_GE(systemTime() - startTime, TIMEOUT);

    // We're technically attaching the same buffer multiple times (since we
    // queued it previously), but that doesn't matter for this test
    startTime = systemTime();
    ASSERT_EQ(TIMED_OUT, mProducer->attachBuffer(&slot, buffer));
    ASSERT_GE(systemTime() - startTime, TIMEOUT);
}

TEST_F(BufferQueueTest, CanAttachWhileDisallowingAllocation) {
    createBufferQueue();
    sp<DummyConsumer> dc(new DummyConsumer);
    ASSERT_EQ(OK, mConsumer->consumerConnect(dc, true));
    IGraphicBufferProducer::QueueBufferOutput output;
    ASSERT_EQ(OK, mProducer->connect(new DummyProducerListener,
            NATIVE_WINDOW_API_CPU, true, &output));

    int slot = BufferQueue::INVALID_BUFFER_SLOT;
    sp<Fence> sourceFence;
    ASSERT_EQ(IGraphicBufferProducer::BUFFER_NEEDS_REALLOCATION,
            mProducer->dequeueBuffer(&slot, &sourceFence, 0, 0, 0, 0));
    sp<GraphicBuffer> buffer;
    ASSERT_EQ(OK, mProducer->requestBuffer(slot, &buffer));
    ASSERT_EQ(OK, mProducer->detachBuffer(slot));

    ASSERT_EQ(OK, mProducer->allowAllocation(false));

    slot = BufferQueue::INVALID_BUFFER_SLOT;
    ASSERT_EQ(OK, mProducer->attachBuffer(&slot, buffer));
}

TEST_F(BufferQueueTest, CanRetrieveLastQueuedBuffer) {
    createBufferQueue();
    sp<DummyConsumer> dc(new DummyConsumer);
    ASSERT_EQ(OK, mConsumer->consumerConnect(dc, false));
    IGraphicBufferProducer::QueueBufferOutput output;
    ASSERT_EQ(OK, mProducer->connect(new DummyProducerListener,
            NATIVE_WINDOW_API_CPU, false, &output));

    // Dequeue and queue the first buffer, storing the handle
    int slot = BufferQueue::INVALID_BUFFER_SLOT;
    sp<Fence> fence;
    ASSERT_EQ(IGraphicBufferProducer::BUFFER_NEEDS_REALLOCATION,
            mProducer->dequeueBuffer(&slot, &fence, 0, 0, 0, 0));
    sp<GraphicBuffer> firstBuffer;
    ASSERT_EQ(OK, mProducer->requestBuffer(slot, &firstBuffer));

    IGraphicBufferProducer::QueueBufferInput input(0ull, true,
        HAL_DATASPACE_UNKNOWN, Rect::INVALID_RECT,
        NATIVE_WINDOW_SCALING_MODE_FREEZE, 0, Fence::NO_FENCE);
    ASSERT_EQ(OK, mProducer->queueBuffer(slot, input, &output));

    // Dequeue a second buffer
    slot = BufferQueue::INVALID_BUFFER_SLOT;
    ASSERT_EQ(IGraphicBufferProducer::BUFFER_NEEDS_REALLOCATION,
            mProducer->dequeueBuffer(&slot, &fence, 0, 0, 0, 0));
    sp<GraphicBuffer> secondBuffer;
    ASSERT_EQ(OK, mProducer->requestBuffer(slot, &secondBuffer));

    // Ensure it's a new buffer
    ASSERT_NE(firstBuffer->getNativeBuffer()->handle,
            secondBuffer->getNativeBuffer()->handle);

    // Queue the second buffer
    ASSERT_EQ(OK, mProducer->queueBuffer(slot, input, &output));

    // Acquire and release both buffers
    for (size_t i = 0; i < 2; ++i) {
        BufferItem item;
        ASSERT_EQ(OK, mConsumer->acquireBuffer(&item, 0));
        ASSERT_EQ(OK, mConsumer->releaseBuffer(item.mSlot, item.mFrameNumber,
                    EGL_NO_DISPLAY, EGL_NO_SYNC_KHR, Fence::NO_FENCE));
    }

    // Make sure we got the second buffer back
    sp<GraphicBuffer> returnedBuffer;
    sp<Fence> returnedFence;
    float transform[16];
    ASSERT_EQ(OK,
            mProducer->getLastQueuedBuffer(&returnedBuffer, &returnedFence,
            transform));
    ASSERT_EQ(secondBuffer->getNativeBuffer()->handle,
            returnedBuffer->getNativeBuffer()->handle);
}

<<<<<<< HEAD
=======
TEST_F(BufferQueueTest, TestOccupancyHistory) {
    createBufferQueue();
    sp<DummyConsumer> dc(new DummyConsumer);
    ASSERT_EQ(OK, mConsumer->consumerConnect(dc, false));
    IGraphicBufferProducer::QueueBufferOutput output;
    ASSERT_EQ(OK, mProducer->connect(new DummyProducerListener,
            NATIVE_WINDOW_API_CPU, false, &output));

    int slot = BufferQueue::INVALID_BUFFER_SLOT;
    sp<Fence> fence = Fence::NO_FENCE;
    sp<GraphicBuffer> buffer = nullptr;
    IGraphicBufferProducer::QueueBufferInput input(0ull, true,
        HAL_DATASPACE_UNKNOWN, Rect::INVALID_RECT,
        NATIVE_WINDOW_SCALING_MODE_FREEZE, 0, Fence::NO_FENCE);
    BufferItem item{};

    // Preallocate, dequeue, request, and cancel 3 buffers so we don't get
    // BUFFER_NEEDS_REALLOCATION below
    int slots[3] = {};
    mProducer->setMaxDequeuedBufferCount(3);
    for (size_t i = 0; i < 3; ++i) {
        status_t result = mProducer->dequeueBuffer(&slots[i], &fence,
                0, 0, 0, 0);
        ASSERT_EQ(IGraphicBufferProducer::BUFFER_NEEDS_REALLOCATION, result);
        ASSERT_EQ(OK, mProducer->requestBuffer(slots[i], &buffer));
    }
    for (size_t i = 0; i < 3; ++i) {
        ASSERT_EQ(OK, mProducer->cancelBuffer(slots[i], Fence::NO_FENCE));
    }

    // Create 3 segments

    // The first segment is a two-buffer segment, so we only put one buffer into
    // the queue at a time
    for (size_t i = 0; i < 5; ++i) {
        ASSERT_EQ(OK, mProducer->dequeueBuffer(&slot, &fence, 0, 0, 0, 0));
        ASSERT_EQ(OK, mProducer->queueBuffer(slot, input, &output));
        ASSERT_EQ(OK, mConsumer->acquireBuffer(&item, 0));
        ASSERT_EQ(OK, mConsumer->releaseBuffer(item.mSlot, item.mFrameNumber,
                EGL_NO_DISPLAY, EGL_NO_SYNC_KHR, Fence::NO_FENCE));
        std::this_thread::sleep_for(16ms);
    }

    // Sleep between segments
    std::this_thread::sleep_for(500ms);

    // The second segment is a double-buffer segment. It starts the same as the
    // two-buffer segment, but then at the end, we put two buffers in the queue
    // at the same time before draining it.
    for (size_t i = 0; i < 5; ++i) {
        ASSERT_EQ(OK, mProducer->dequeueBuffer(&slot, &fence, 0, 0, 0, 0));
        ASSERT_EQ(OK, mProducer->queueBuffer(slot, input, &output));
        ASSERT_EQ(OK, mConsumer->acquireBuffer(&item, 0));
        ASSERT_EQ(OK, mConsumer->releaseBuffer(item.mSlot, item.mFrameNumber,
                EGL_NO_DISPLAY, EGL_NO_SYNC_KHR, Fence::NO_FENCE));
        std::this_thread::sleep_for(16ms);
    }
    ASSERT_EQ(OK, mProducer->dequeueBuffer(&slot, &fence, 0, 0, 0, 0));
    ASSERT_EQ(OK, mProducer->queueBuffer(slot, input, &output));
    ASSERT_EQ(OK, mProducer->dequeueBuffer(&slot, &fence, 0, 0, 0, 0));
    ASSERT_EQ(OK, mProducer->queueBuffer(slot, input, &output));
    ASSERT_EQ(OK, mConsumer->acquireBuffer(&item, 0));
    ASSERT_EQ(OK, mConsumer->releaseBuffer(item.mSlot, item.mFrameNumber,
            EGL_NO_DISPLAY, EGL_NO_SYNC_KHR, Fence::NO_FENCE));
    std::this_thread::sleep_for(16ms);
    ASSERT_EQ(OK, mConsumer->acquireBuffer(&item, 0));
    ASSERT_EQ(OK, mConsumer->releaseBuffer(item.mSlot, item.mFrameNumber,
            EGL_NO_DISPLAY, EGL_NO_SYNC_KHR, Fence::NO_FENCE));

    // Sleep between segments
    std::this_thread::sleep_for(500ms);

    // The third segment is a triple-buffer segment, so the queue is switching
    // between one buffer and two buffers deep.
    ASSERT_EQ(OK, mProducer->dequeueBuffer(&slot, &fence, 0, 0, 0, 0));
    ASSERT_EQ(OK, mProducer->queueBuffer(slot, input, &output));
    for (size_t i = 0; i < 5; ++i) {
        ASSERT_EQ(OK, mProducer->dequeueBuffer(&slot, &fence, 0, 0, 0, 0));
        ASSERT_EQ(OK, mProducer->queueBuffer(slot, input, &output));
        ASSERT_EQ(OK, mConsumer->acquireBuffer(&item, 0));
        ASSERT_EQ(OK, mConsumer->releaseBuffer(item.mSlot, item.mFrameNumber,
                    EGL_NO_DISPLAY, EGL_NO_SYNC_KHR, Fence::NO_FENCE));
        std::this_thread::sleep_for(16ms);
    }
    ASSERT_EQ(OK, mConsumer->acquireBuffer(&item, 0));
    ASSERT_EQ(OK, mConsumer->releaseBuffer(item.mSlot, item.mFrameNumber,
            EGL_NO_DISPLAY, EGL_NO_SYNC_KHR, Fence::NO_FENCE));

    // Now we read the segments
    std::vector<OccupancyTracker::Segment> history;
    ASSERT_EQ(OK, mConsumer->getOccupancyHistory(false, &history));

    // Since we didn't force a flush, we should only get the first two segments
    // (since the third segment hasn't been closed out by the appearance of a
    // new segment yet)
    ASSERT_EQ(2u, history.size());

    // The first segment (which will be history[1], since the newest segment
    // should be at the front of the vector) should be a two-buffer segment,
    // which implies that the occupancy average should be between 0 and 1, and
    // usedThirdBuffer should be false
    const auto& firstSegment = history[1];
    ASSERT_EQ(5u, firstSegment.numFrames);
    ASSERT_LT(0, firstSegment.occupancyAverage);
    ASSERT_GT(1, firstSegment.occupancyAverage);
    ASSERT_EQ(false, firstSegment.usedThirdBuffer);

    // The second segment should be a double-buffered segment, which implies that
    // the occupancy average should be between 0 and 1, but usedThirdBuffer
    // should be true
    const auto& secondSegment = history[0];
    ASSERT_EQ(7u, secondSegment.numFrames);
    ASSERT_LT(0, secondSegment.occupancyAverage);
    ASSERT_GT(1, secondSegment.occupancyAverage);
    ASSERT_EQ(true, secondSegment.usedThirdBuffer);

    // If we read the segments again without flushing, we shouldn't get any new
    // segments
    ASSERT_EQ(OK, mConsumer->getOccupancyHistory(false, &history));
    ASSERT_EQ(0u, history.size());

    // Read the segments again, this time forcing a flush so we get the third
    // segment
    ASSERT_EQ(OK, mConsumer->getOccupancyHistory(true, &history));
    ASSERT_EQ(1u, history.size());

    // This segment should be a triple-buffered segment, which implies that the
    // occupancy average should be between 1 and 2, and usedThirdBuffer should
    // be true
    const auto& thirdSegment = history[0];
    ASSERT_EQ(6u, thirdSegment.numFrames);
    ASSERT_LT(1, thirdSegment.occupancyAverage);
    ASSERT_GT(2, thirdSegment.occupancyAverage);
    ASSERT_EQ(true, thirdSegment.usedThirdBuffer);
}

>>>>>>> a23cc82b
TEST_F(BufferQueueTest, TestDiscardFreeBuffers) {
    createBufferQueue();
    sp<DummyConsumer> dc(new DummyConsumer);
    ASSERT_EQ(OK, mConsumer->consumerConnect(dc, false));
    IGraphicBufferProducer::QueueBufferOutput output;
    ASSERT_EQ(OK, mProducer->connect(new DummyProducerListener,
            NATIVE_WINDOW_API_CPU, false, &output));

    int slot = BufferQueue::INVALID_BUFFER_SLOT;
    sp<Fence> fence = Fence::NO_FENCE;
    sp<GraphicBuffer> buffer = nullptr;
    IGraphicBufferProducer::QueueBufferInput input(0ull, true,
        HAL_DATASPACE_UNKNOWN, Rect::INVALID_RECT,
        NATIVE_WINDOW_SCALING_MODE_FREEZE, 0, Fence::NO_FENCE);
    BufferItem item{};

    // Preallocate, dequeue, request, and cancel 4 buffers so we don't get
    // BUFFER_NEEDS_REALLOCATION below
    int slots[4] = {};
    mProducer->setMaxDequeuedBufferCount(4);
    for (size_t i = 0; i < 4; ++i) {
        status_t result = mProducer->dequeueBuffer(&slots[i], &fence,
                0, 0, 0, 0);
        ASSERT_EQ(IGraphicBufferProducer::BUFFER_NEEDS_REALLOCATION, result);
        ASSERT_EQ(OK, mProducer->requestBuffer(slots[i], &buffer));
    }
    for (size_t i = 0; i < 4; ++i) {
        ASSERT_EQ(OK, mProducer->cancelBuffer(slots[i], Fence::NO_FENCE));
    }

    // Get buffers in all states: dequeued, filled, acquired, free

    // Fill 3 buffers
    ASSERT_EQ(OK, mProducer->dequeueBuffer(&slot, &fence, 0, 0, 0, 0));
    ASSERT_EQ(OK, mProducer->queueBuffer(slot, input, &output));
    ASSERT_EQ(OK, mProducer->dequeueBuffer(&slot, &fence, 0, 0, 0, 0));
    ASSERT_EQ(OK, mProducer->queueBuffer(slot, input, &output));
    ASSERT_EQ(OK, mProducer->dequeueBuffer(&slot, &fence, 0, 0, 0, 0));
    ASSERT_EQ(OK, mProducer->queueBuffer(slot, input, &output));
    // Dequeue 1 buffer
    ASSERT_EQ(OK, mProducer->dequeueBuffer(&slot, &fence, 0, 0, 0, 0));

    // Acquire and free 1 buffer
    ASSERT_EQ(OK, mConsumer->acquireBuffer(&item, 0));
    ASSERT_EQ(OK, mConsumer->releaseBuffer(item.mSlot, item.mFrameNumber,
                    EGL_NO_DISPLAY, EGL_NO_SYNC_KHR, Fence::NO_FENCE));
    // Acquire 1 buffer, leaving 1 filled buffer in queue
    ASSERT_EQ(OK, mConsumer->acquireBuffer(&item, 0));

    // Now discard the free buffers
    ASSERT_EQ(OK, mConsumer->discardFreeBuffers());

    // Check no free buffers in dump
    String8 dumpString;
<<<<<<< HEAD
    mConsumer->dumpState(dumpString, nullptr);
=======
    mConsumer->dump(dumpString, nullptr);
>>>>>>> a23cc82b

    // Parse the dump to ensure that all buffer slots that are FREE also
    // have a null GraphicBuffer
    // Fragile - assumes the following format for the dump for a buffer entry:
    // ":%p\][^:]*state=FREE" where %p is the buffer pointer in hex.
    ssize_t idx = dumpString.find("state=FREE");
    while (idx != -1) {
        ssize_t bufferPtrIdx = idx - 1;
        while (bufferPtrIdx > 0) {
            if (dumpString[bufferPtrIdx] == ':') {
                bufferPtrIdx++;
                break;
            }
            bufferPtrIdx--;
        }
        ASSERT_GT(bufferPtrIdx, 0) << "Can't parse queue dump to validate";
        ssize_t nullPtrIdx = dumpString.find("0x0]", bufferPtrIdx);
        ASSERT_EQ(bufferPtrIdx, nullPtrIdx) << "Free buffer not discarded";
        idx = dumpString.find("FREE", idx + 1);
    }
}

} // namespace android<|MERGE_RESOLUTION|>--- conflicted
+++ resolved
@@ -854,8 +854,6 @@
             returnedBuffer->getNativeBuffer()->handle);
 }
 
-<<<<<<< HEAD
-=======
 TEST_F(BufferQueueTest, TestOccupancyHistory) {
     createBufferQueue();
     sp<DummyConsumer> dc(new DummyConsumer);
@@ -992,7 +990,6 @@
     ASSERT_EQ(true, thirdSegment.usedThirdBuffer);
 }
 
->>>>>>> a23cc82b
 TEST_F(BufferQueueTest, TestDiscardFreeBuffers) {
     createBufferQueue();
     sp<DummyConsumer> dc(new DummyConsumer);
@@ -1047,11 +1044,7 @@
 
     // Check no free buffers in dump
     String8 dumpString;
-<<<<<<< HEAD
     mConsumer->dumpState(dumpString, nullptr);
-=======
-    mConsumer->dump(dumpString, nullptr);
->>>>>>> a23cc82b
 
     // Parse the dump to ensure that all buffer slots that are FREE also
     // have a null GraphicBuffer
