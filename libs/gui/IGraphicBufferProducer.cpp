--- conflicted
+++ resolved
@@ -54,12 +54,8 @@
     SET_AUTO_REFRESH,
     SET_DEQUEUE_TIMEOUT,
     GET_LAST_QUEUED_BUFFER,
-<<<<<<< HEAD
-    GET_UNIQUE_ID,
-=======
     GET_FRAME_TIMESTAMPS,
     GET_UNIQUE_ID
->>>>>>> a23cc82b
 };
 
 class BpGraphicBufferProducer : public BpInterface<IGraphicBufferProducer>
@@ -425,8 +421,6 @@
         return result;
     }
 
-<<<<<<< HEAD
-=======
     virtual bool getFrameTimestamps(uint64_t frameNumber,
                 FrameTimestamps* outTimestamps) const {
         Parcel data, reply;
@@ -463,7 +457,6 @@
         return found;
     }
 
->>>>>>> a23cc82b
     virtual status_t getUniqueId(uint64_t* outId) const {
         Parcel data, reply;
         data.writeInterfaceToken(IGraphicBufferProducer::getInterfaceDescriptor());
@@ -721,8 +714,6 @@
             }
             return NO_ERROR;
         }
-<<<<<<< HEAD
-=======
         case GET_FRAME_TIMESTAMPS: {
             CHECK_INTERFACE(IGraphicBufferProducer, data, reply);
             uint64_t frameNumber = 0;
@@ -747,7 +738,6 @@
             }
             return NO_ERROR;
         }
->>>>>>> a23cc82b
         case GET_UNIQUE_ID: {
             CHECK_INTERFACE(IGraphicBufferProducer, data, reply);
             uint64_t outId = 0;
