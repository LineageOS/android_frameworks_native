--- conflicted
+++ resolved
@@ -75,20 +75,13 @@
         HWComposer::HWCLayerInterface& layer) {
   HWComposer& hwc = mFlinger->getHwComposer();
 
-<<<<<<< HEAD
-  Layer::setPerFrameData(hw, layer);
-=======
->>>>>>> 9ed76827
   if (hwc.hasDimComposition()) {
     // SF Client can set RGBA color on Dim layer. Solid Black is default.
     uint32_t color = getDrawingState().color;
     uint32_t rgba_color = !color ? 0x000000FF : color;
     layer.setDim(rgba_color);
   }
-<<<<<<< HEAD
-=======
   Layer::setPerFrameData(hw, layer);
->>>>>>> 9ed76827
 }
 #endif
 
