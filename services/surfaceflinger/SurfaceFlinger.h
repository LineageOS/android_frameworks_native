/*
 * Copyright (C) 2007 The Android Open Source Project
 *
 * Licensed under the Apache License, Version 2.0 (the "License");
 * you may not use this file except in compliance with the License.
 * You may obtain a copy of the License at
 *
 *      http://www.apache.org/licenses/LICENSE-2.0
 *
 * Unless required by applicable law or agreed to in writing, software
 * distributed under the License is distributed on an "AS IS" BASIS,
 * WITHOUT WARRANTIES OR CONDITIONS OF ANY KIND, either express or implied.
 * See the License for the specific language governing permissions and
 * limitations under the License.
 */

#ifndef ANDROID_SURFACE_FLINGER_H
#define ANDROID_SURFACE_FLINGER_H

#include <memory>
#include <stdint.h>
#include <sys/types.h>

/*
 * NOTE: Make sure this file doesn't include  anything from <gl/ > or <gl2/ >
 */

#include <cutils/compiler.h>
#include <cutils/atomic.h>

#include <utils/Errors.h>
#include <utils/KeyedVector.h>
#include <utils/RefBase.h>
#include <utils/SortedVector.h>
#include <utils/threads.h>
#include <utils/Trace.h>

#include <ui/FenceTime.h>
#include <ui/PixelFormat.h>
#include <math/mat4.h>

#include <gui/FrameTimestamps.h>
#include <gui/ISurfaceComposer.h>
#include <gui/ISurfaceComposerClient.h>
#include <gui/LayerState.h>

#include <gui/OccupancyTracker.h>

#include <hardware/hwcomposer_defs.h>

#include <serviceutils/PriorityDumper.h>

#include <system/graphics.h>

#include "Barrier.h"
#include "DisplayDevice.h"
#include "DispSync.h"
#include "EventThread.h"
#include "FrameTracker.h"
#include "LayerStats.h"
#include "LayerVector.h"
#include "MessageQueue.h"
#include "SurfaceInterceptor.h"
#include "SurfaceTracing.h"
#include "StartPropertySetThread.h"
#include "TimeStats/TimeStats.h"
#include "VSyncModulator.h"

#include "DisplayHardware/HWC2.h"
#include "DisplayHardware/HWComposer.h"

#include "Effects/Daltonizer.h"

#include <map>
#include <mutex>
#include <queue>
#include <string>
#include <thread>
#include <utility>
#include "RenderArea.h"

#include <layerproto/LayerProtoHeader.h>

using namespace android::surfaceflinger;

namespace android {

// ---------------------------------------------------------------------------

class Client;
class ColorLayer;
class DisplayEventConnection;
class EventControlThread;
class EventThread;
class IGraphicBufferConsumer;
class IGraphicBufferProducer;
class InjectVSyncSource;
class Layer;
class Surface;
class SurfaceFlingerBE;
class VSyncSource;

namespace impl {
class EventThread;
} // namespace impl

namespace RE {
class RenderEngine;
}

typedef std::function<void(const LayerVector::Visitor&)> TraverseLayersFunction;

namespace dvr {
class VrFlinger;
} // namespace dvr

// ---------------------------------------------------------------------------

enum {
    eTransactionNeeded        = 0x01,
    eTraversalNeeded          = 0x02,
    eDisplayTransactionNeeded = 0x04,
    eDisplayLayerStackChanged = 0x08,
    eTransactionMask          = 0x0f,
};

enum class DisplayColorSetting : int32_t {
    MANAGED = 0,
    UNMANAGED = 1,
    ENHANCED = 2,
};

// A thin interface to abstract creating instances of Surface (gui/Surface.h) to
// use as a NativeWindow.
class NativeWindowSurface {
public:
    virtual ~NativeWindowSurface();

    // Gets the NativeWindow to use for the surface.
    virtual sp<ANativeWindow> getNativeWindow() const = 0;

    // Indicates that the surface should allocate its buffers now.
    virtual void preallocateBuffers() = 0;
};

class SurfaceFlingerBE
{
public:
    SurfaceFlingerBE();

    // The current hardware composer interface.
    //
    // The following thread safety rules apply when accessing mHwc, either
    // directly or via getHwComposer():
    //
    // 1. When recreating mHwc, acquire mStateLock. We currently recreate mHwc
    //    only when switching into and out of vr. Recreating mHwc must only be
    //    done on the main thread.
    //
    // 2. When accessing mHwc on the main thread, it's not necessary to acquire
    //    mStateLock.
    //
    // 3. When accessing mHwc on a thread other than the main thread, we always
    //    need to acquire mStateLock. This is because the main thread could be
    //    in the process of destroying the current mHwc instance.
    //
    // The above thread safety rules only apply to SurfaceFlinger.cpp. In
    // SurfaceFlinger_hwc1.cpp we create mHwc at surface flinger init and never
    // destroy it, so it's always safe to access mHwc from any thread without
    // acquiring mStateLock.
    std::unique_ptr<HWComposer> mHwc;

    const std::string mHwcServiceName; // "default" for real use, something else for testing.

    // constant members (no synchronization needed for access)
    std::unique_ptr<RE::RenderEngine> mRenderEngine;
    EGLContext mEGLContext;
    EGLDisplay mEGLDisplay;

    FenceTimeline mGlCompositionDoneTimeline;
    FenceTimeline mDisplayTimeline;

    // protected by mCompositorTimingLock;
    mutable std::mutex mCompositorTimingLock;
    CompositorTiming mCompositorTiming;

    // Only accessed from the main thread.
    struct CompositePresentTime {
        nsecs_t composite { -1 };
        std::shared_ptr<FenceTime> display { FenceTime::NO_FENCE };
    };
    std::queue<CompositePresentTime> mCompositePresentTimes;

    static const size_t NUM_BUCKETS = 8; // < 1-7, 7+
    nsecs_t mFrameBuckets[NUM_BUCKETS];
    nsecs_t mTotalTime;
    std::atomic<nsecs_t> mLastSwapTime;

    // Double- vs. triple-buffering stats
    struct BufferingStats {
        BufferingStats()
          : numSegments(0),
            totalTime(0),
            twoBufferTime(0),
            doubleBufferedTime(0),
            tripleBufferedTime(0) {}

        size_t numSegments;
        nsecs_t totalTime;

        // "Two buffer" means that a third buffer was never used, whereas
        // "double-buffered" means that on average the segment only used two
        // buffers (though it may have used a third for some part of the
        // segment)
        nsecs_t twoBufferTime;
        nsecs_t doubleBufferedTime;
        nsecs_t tripleBufferedTime;
    };
    mutable Mutex mBufferingStatsMutex;
    std::unordered_map<std::string, BufferingStats> mBufferingStats;

    // The composer sequence id is a monotonically increasing integer that we
    // use to differentiate callbacks from different hardware composer
    // instances. Each hardware composer instance gets a different sequence id.
    int32_t mComposerSequenceId;
};


class SurfaceFlinger : public BnSurfaceComposer,
                       public PriorityDumper,
                       private IBinder::DeathRecipient,
                       private HWC2::ComposerCallback
{
public:
    SurfaceFlingerBE& getBE() { return mBE; }
    const SurfaceFlingerBE& getBE() const { return mBE; }

    // This is the phase offset in nanoseconds of the software vsync event
    // relative to the vsync event reported by HWComposer.  The software vsync
    // event is when SurfaceFlinger and Choreographer-based applications run each
    // frame.
    //
    // This phase offset allows adjustment of the minimum latency from application
    // wake-up time (by Choreographer) to the time at which the resulting window
    // image is displayed.  This value may be either positive (after the HW vsync)
    // or negative (before the HW vsync). Setting it to 0 will result in a lower
    // latency bound of two vsync periods because the app and SurfaceFlinger
    // will run just after the HW vsync.  Setting it to a positive number will
    // result in the minimum latency being:
    //
    //     (2 * VSYNC_PERIOD - (vsyncPhaseOffsetNs % VSYNC_PERIOD))
    //
    // Note that reducing this latency makes it more likely for the applications
    // to not have their window content image ready in time.  When this happens
    // the latency will end up being an additional vsync period, and animations
    // will hiccup.  Therefore, this latency should be tuned somewhat
    // conservatively (or at least with awareness of the trade-off being made).
    static int64_t vsyncPhaseOffsetNs;
    static int64_t sfVsyncPhaseOffsetNs;

    // If fences from sync Framework are supported.
    static bool hasSyncFramework;

    // The offset in nanoseconds to use when DispSync timestamps present fence
    // signaling time.
    static int64_t dispSyncPresentTimeOffset;

    // Some hardware can do RGB->YUV conversion more efficiently in hardware
    // controlled by HWC than in hardware controlled by the video encoder.
    // This instruct VirtualDisplaySurface to use HWC for such conversion on
    // GL composition.
    static bool useHwcForRgbToYuv;

    // Maximum dimension supported by HWC for virtual display.
    // Equal to min(max_height, max_width).
    static uint64_t maxVirtualDisplaySize;

    // Controls the number of buffers SurfaceFlinger will allocate for use in
    // FramebufferSurface
    static int64_t maxFrameBufferAcquiredBuffers;

    // Indicate if platform supports color management on its
    // wide-color display. This is typically found on devices
    // with wide gamut (e.g. Display-P3) display.
    // This also allows devices with wide-color displays that don't
    // want to support color management to disable color management.
    static bool hasWideColorDisplay;
    friend class ExSurfaceFlinger;

    static int primaryDisplayOrientation;

    static char const* getServiceName() ANDROID_API {
        return "SurfaceFlinger";
    }

    struct SkipInitializationTag {};
    static constexpr SkipInitializationTag SkipInitialization;
    explicit SurfaceFlinger(SkipInitializationTag) ANDROID_API;
    SurfaceFlinger() ANDROID_API;

    // must be called before clients can connect
    void init() ANDROID_API;

    // starts SurfaceFlinger main loop in the current thread
    void run() ANDROID_API;

    enum {
        EVENT_VSYNC = HWC_EVENT_VSYNC
    };

    // post an asynchronous message to the main thread
    status_t postMessageAsync(const sp<MessageBase>& msg, nsecs_t reltime = 0, uint32_t flags = 0);

    // post a synchronous message to the main thread
    status_t postMessageSync(const sp<MessageBase>& msg, nsecs_t reltime = 0, uint32_t flags = 0);

    // force full composition on all displays
    void repaintEverything();

    // returns the default Display
    sp<const DisplayDevice> getDefaultDisplayDevice() const {
        Mutex::Autolock _l(mStateLock);
        return getDefaultDisplayDeviceLocked();
    }

    // Obtains a name from the texture pool, or, if the pool is empty, posts a
    // synchronous message to the main thread to obtain one on the fly
    uint32_t getNewTexture();

    virtual bool IsHWCDisabled() { return false; }

    // utility function to delete a texture on the main thread
    void deleteTextureAsync(uint32_t texture);

    // enable/disable h/w composer event
    // TODO: this should be made accessible only to EventThread
    void setVsyncEnabled(int disp, int enabled);

    // called on the main thread by MessageQueue when an internal message
    // is received
    // TODO: this should be made accessible only to MessageQueue
    void onMessageReceived(int32_t what);

    // for debugging only
    // TODO: this should be made accessible only to HWComposer
    const Vector< sp<Layer> >& getLayerSortedByZForHwcDisplay(int id);

    RE::RenderEngine& getRenderEngine() const { return *getBE().mRenderEngine; }

    bool authenticateSurfaceTextureLocked(
        const sp<IGraphicBufferProducer>& bufferProducer) const;

<<<<<<< HEAD
=======
    int getPrimaryDisplayOrientation() const { return mPrimaryDisplayOrientation; }

    status_t clearLayerFrameStats(const sp<const Client>& client, const sp<IBinder>& handle);

    status_t getLayerFrameStats(const sp<const Client>& client, const sp<IBinder>& handle, FrameStats* outStats);

    sp<Layer> fromHandle(const sp<IBinder>& handle) REQUIRES(mStateLock);

>>>>>>> e71f0044
private:
    friend class Client;
    friend class DisplayEventConnection;
    friend class impl::EventThread;
    friend class Layer;
    friend class BufferLayer;
    friend class MonitoredProducer;

    // For unit tests
    friend class TestableSurfaceFlinger;

    // This value is specified in number of frames.  Log frame stats at most
    // every half hour.
    enum { LOG_FRAME_STATS_PERIOD =  30*60*60 };

    static const size_t MAX_LAYERS = 4096;

    // We're reference counted, never destroy SurfaceFlinger directly
    virtual ~SurfaceFlinger();

    /* ------------------------------------------------------------------------
     * Internal data structures
     */

    class State {
    public:
        explicit State(LayerVector::StateSet set) : stateSet(set), layersSortedByZ(set) {}
        State& operator=(const State& other) {
            // We explicitly don't copy stateSet so that, e.g., mDrawingState
            // always uses the Drawing StateSet.
            layersSortedByZ = other.layersSortedByZ;
            displays = other.displays;
            colorMatrixChanged = other.colorMatrixChanged;
            if (colorMatrixChanged) {
                colorMatrix = other.colorMatrix;
            }
            return *this;
        }

        const LayerVector::StateSet stateSet = LayerVector::StateSet::Invalid;
        LayerVector layersSortedByZ;
        DefaultKeyedVector< wp<IBinder>, DisplayDeviceState> displays;

        bool colorMatrixChanged = true;
        mat4 colorMatrix;

        void traverseInZOrder(const LayerVector::Visitor& visitor) const;
        void traverseInReverseZOrder(const LayerVector::Visitor& visitor) const;
    };

    /* ------------------------------------------------------------------------
     * IBinder interface
     */
    virtual status_t onTransact(uint32_t code, const Parcel& data,
        Parcel* reply, uint32_t flags);
    virtual status_t dump(int fd, const Vector<String16>& args) { return priorityDump(fd, args); }

    /* ------------------------------------------------------------------------
     * ISurfaceComposer interface
     */
    virtual sp<ISurfaceComposerClient> createConnection();
    virtual sp<ISurfaceComposerClient> createScopedConnection(const sp<IGraphicBufferProducer>& gbp);
    virtual sp<IBinder> createDisplay(const String8& displayName, bool secure);
    virtual void destroyDisplay(const sp<IBinder>& display);
    virtual sp<IBinder> getBuiltInDisplay(int32_t id);
    virtual void setTransactionState(const Vector<ComposerState>& state,
            const Vector<DisplayState>& displays, uint32_t flags);
    virtual void bootFinished();
    virtual bool authenticateSurfaceTexture(
        const sp<IGraphicBufferProducer>& bufferProducer) const;
    virtual status_t getSupportedFrameTimestamps(
            std::vector<FrameEvent>* outSupported) const;
    virtual sp<IDisplayEventConnection> createDisplayEventConnection(
            ISurfaceComposer::VsyncSource vsyncSource = eVsyncSourceApp);
    virtual status_t captureScreen(const sp<IBinder>& display, sp<GraphicBuffer>* outBuffer,
                                   bool& outCapturedSecureLayers,
                                   Rect sourceCrop, uint32_t reqWidth, uint32_t reqHeight,
                                   int32_t minLayerZ, int32_t maxLayerZ, bool useIdentityTransform,
                                   ISurfaceComposer::Rotation rotation, bool captureSecureLayers);
    virtual status_t captureLayers(const sp<IBinder>& parentHandle, sp<GraphicBuffer>* outBuffer,
                                   const Rect& sourceCrop, float frameScale, bool childrenOnly);
    virtual status_t getDisplayStats(const sp<IBinder>& display,
            DisplayStatInfo* stats);
    virtual status_t getDisplayViewport(const sp<IBinder>& display, Rect* outViewport);
    virtual status_t getDisplayConfigs(const sp<IBinder>& display,
            Vector<DisplayInfo>* configs);
    virtual int getActiveConfig(const sp<IBinder>& display);
    virtual status_t getDisplayColorModes(const sp<IBinder>& display,
            Vector<ui::ColorMode>* configs);
    virtual ui::ColorMode getActiveColorMode(const sp<IBinder>& display);
    virtual status_t setActiveColorMode(const sp<IBinder>& display, ui::ColorMode colorMode);
    virtual void setPowerMode(const sp<IBinder>& display, int mode);
    virtual status_t setActiveConfig(const sp<IBinder>& display, int id);
    virtual status_t clearAnimationFrameStats();
    virtual status_t getAnimationFrameStats(FrameStats* outStats) const;
    virtual status_t getHdrCapabilities(const sp<IBinder>& display,
            HdrCapabilities* outCapabilities) const;
    virtual status_t enableVSyncInjections(bool enable);
    virtual status_t injectVSync(nsecs_t when);
    virtual status_t getLayerDebugInfo(std::vector<LayerDebugInfo>* outLayers) const;


    /* ------------------------------------------------------------------------
     * DeathRecipient interface
     */
    virtual void binderDied(const wp<IBinder>& who);

    /* ------------------------------------------------------------------------
     * RefBase interface
     */
    virtual void onFirstRef();

    /* ------------------------------------------------------------------------
     * HWC2::ComposerCallback / HWComposer::EventHandler interface
     */
    void onVsyncReceived(int32_t sequenceId, hwc2_display_t display,
                         int64_t timestamp) override;
    void onHotplugReceived(int32_t sequenceId, hwc2_display_t display,
                           HWC2::Connection connection) override;
    void onRefreshReceived(int32_t sequenceId, hwc2_display_t display) override;

    /* ------------------------------------------------------------------------
     * Extensions
     */
    virtual void handleDPTransactionIfNeeded(
                     const Vector<DisplayState>& /*displays*/) { }

    /* ------------------------------------------------------------------------
     * Message handling
     */
    void waitForEvent();
    // Can only be called from the main thread or with mStateLock held
    void signalTransaction();
    // Can only be called from the main thread or with mStateLock held
    void signalLayerUpdate();
    void signalRefresh();

    // called on the main thread in response to initializeDisplays()
    void onInitializeDisplays();
    // called on the main thread in response to setActiveConfig()
    void setActiveConfigInternal(const sp<DisplayDevice>& hw, int mode);
    // called on the main thread in response to setPowerMode()
    void setPowerModeInternal(const sp<DisplayDevice>& hw, int mode,
                              bool stateLockHeld);

    // Called on the main thread in response to setActiveColorMode()
    void setActiveColorModeInternal(const sp<DisplayDevice>& hw,
                                    ui::ColorMode colorMode,
                                    ui::Dataspace dataSpace,
                                    ui::RenderIntent renderIntent);

    // Returns whether the transaction actually modified any state
    bool handleMessageTransaction();

    // Returns whether a new buffer has been latched (see handlePageFlip())
    bool handleMessageInvalidate();

    void handleMessageRefresh();

    void handleTransaction(uint32_t transactionFlags);
    void handleTransactionLocked(uint32_t transactionFlags);

    void updateCursorAsync();

    /* handlePageFlip - latch a new buffer if available and compute the dirty
     * region. Returns whether a new buffer has been latched, i.e., whether it
     * is necessary to perform a refresh during this vsync.
     */
    bool handlePageFlip();

    /* ------------------------------------------------------------------------
     * Transactions
     */
    uint32_t getTransactionFlags(uint32_t flags);
    uint32_t peekTransactionFlags();
    // Can only be called from the main thread or with mStateLock held
    uint32_t setTransactionFlags(uint32_t flags);
    uint32_t setTransactionFlags(uint32_t flags, VSyncModulator::TransactionStart transactionStart);
    void commitTransaction();
    bool containsAnyInvalidClientState(const Vector<ComposerState>& states);
    uint32_t setClientStateLocked(const ComposerState& composerState) REQUIRES(mStateLock);
    uint32_t setDisplayStateLocked(const DisplayState& s);
    void setDestroyStateLocked(const ComposerState& composerState) REQUIRES(mStateLock);

    /* ------------------------------------------------------------------------
     * Layer management
     */
    status_t createLayer(const String8& name, const sp<Client>& client, uint32_t w, uint32_t h,
                         PixelFormat format, uint32_t flags, int32_t windowType, int32_t ownerUid,
                         sp<IBinder>* handle, sp<IGraphicBufferProducer>* gbp,
                         const sp<IBinder>& parentHandle, const sp<Layer>& parentLayer = nullptr);

    status_t createBufferLayer(const sp<Client>& client, const String8& name,
            uint32_t w, uint32_t h, uint32_t flags, PixelFormat& format,
            sp<IBinder>* outHandle, sp<IGraphicBufferProducer>* outGbp,
            sp<Layer>* outLayer);

    status_t createColorLayer(const sp<Client>& client, const String8& name,
            uint32_t w, uint32_t h, uint32_t flags, sp<IBinder>* outHandle,
            sp<Layer>* outLayer);

    status_t createContainerLayer(const sp<Client>& client, const String8& name,
            uint32_t w, uint32_t h, uint32_t flags, sp<IBinder>* outHandle,
            sp<Layer>* outLayer);

    String8 getUniqueLayerName(const String8& name);

    // called in response to the window-manager calling
    // ISurfaceComposerClient::destroySurface()
    status_t onLayerRemoved(const sp<Client>& client, const sp<IBinder>& handle);

    // called when all clients have released all their references to
    // this layer meaning it is entirely safe to destroy all
    // resources associated to this layer.
    status_t onLayerDestroyed(const wp<Layer>& layer);

    // remove a layer from SurfaceFlinger immediately
    status_t removeLayer(const sp<Layer>& layer, bool topLevelOnly = false);
    status_t removeLayerLocked(const Mutex&, const sp<Layer>& layer, bool topLevelOnly = false);

    // remove layer from mapping
    status_t removeLayerFromMap(const wp<Layer>& layer);

    // add a layer to SurfaceFlinger
    status_t addClientLayer(const sp<Client>& client, const sp<IBinder>& handle,
                            const sp<IGraphicBufferProducer>& gbc, const sp<Layer>& lbc,
                            const sp<IBinder>& parentHandle, const sp<Layer>& parentLayer);

    /* ------------------------------------------------------------------------
     * Boot animation, on/off animations and screen capture
     */

    void startBootAnim();

    void renderScreenImplLocked(const RenderArea& renderArea, TraverseLayersFunction traverseLayers,
                                bool yswap, bool useIdentityTransform);
    status_t captureScreenCommon(RenderArea& renderArea, TraverseLayersFunction traverseLayers,
                                 sp<GraphicBuffer>* outBuffer,
                                 bool useIdentityTransform, bool& outCapturedSecureLayers);
    status_t captureScreenImplLocked(const RenderArea& renderArea,
                                     TraverseLayersFunction traverseLayers,
                                     ANativeWindowBuffer* buffer, bool useIdentityTransform,
                                     bool forSystem, int* outSyncFd, bool& outCapturedSecureLayers);
    void traverseLayersInDisplay(const sp<const DisplayDevice>& display, int32_t minLayerZ,
                                 int32_t maxLayerZ, const LayerVector::Visitor& visitor);

    sp<StartPropertySetThread> mStartPropertySetThread = nullptr;

    /* ------------------------------------------------------------------------
     * Properties
     */
    void readPersistentProperties();

    /* ------------------------------------------------------------------------
     * EGL
     */
    size_t getMaxTextureSize() const;
    size_t getMaxViewportDims() const;

    /* ------------------------------------------------------------------------
     * Display and layer stack management
     */
    // called when starting, or restarting after system_server death
    void initializeDisplays();

    sp<const DisplayDevice> getDisplayDevice(const wp<IBinder>& dpy) const {
      Mutex::Autolock _l(mStateLock);
      return getDisplayDeviceLocked(dpy);
    }

    sp<DisplayDevice> getDisplayDevice(const wp<IBinder>& dpy) {
      Mutex::Autolock _l(mStateLock);
      return getDisplayDeviceLocked(dpy);
    }

    // NOTE: can only be called from the main thread or with mStateLock held
    sp<const DisplayDevice> getDisplayDeviceLocked(const wp<IBinder>& dpy) const {
        return mDisplays.valueFor(dpy);
    }

    // NOTE: can only be called from the main thread or with mStateLock held
    sp<DisplayDevice> getDisplayDeviceLocked(const wp<IBinder>& dpy) {
        return mDisplays.valueFor(dpy);
    }

    sp<const DisplayDevice> getDefaultDisplayDeviceLocked() const {
        return getDisplayDeviceLocked(mBuiltinDisplays[DisplayDevice::DISPLAY_PRIMARY]);
    }

    int32_t getDisplayType(const sp<IBinder>& display) {
        if (!display.get()) return NAME_NOT_FOUND;
        for (int i = 0; i < DisplayDevice::NUM_BUILTIN_DISPLAY_TYPES; ++i) {
            if (display == mBuiltinDisplays[i]) {
                return i;
            }
        }
        return NAME_NOT_FOUND;
    }

    // mark a region of a layer stack dirty. this updates the dirty
    // region of all screens presenting this layer stack.
    void invalidateLayerStack(const sp<const Layer>& layer, const Region& dirty);

    /* ------------------------------------------------------------------------
     * H/W composer
     */

    HWComposer& getHwComposer() const { return *getBE().mHwc; }

    /* ------------------------------------------------------------------------
     * Compositing
     */
    void invalidateHwcGeometry();
    void computeVisibleRegions(const sp<const DisplayDevice>& displayDevice,
            Region& dirtyRegion, Region& opaqueRegion);

    void preComposition(nsecs_t refreshStartTime);
    void postComposition(nsecs_t refreshStartTime);
    void updateCompositorTiming(
            nsecs_t vsyncPhase, nsecs_t vsyncInterval, nsecs_t compositeTime,
            std::shared_ptr<FenceTime>& presentFenceTime);
    void setCompositorTimingSnapped(
            nsecs_t vsyncPhase, nsecs_t vsyncInterval,
            nsecs_t compositeToPresentLatency);
    void rebuildLayerStacks();

    ui::Dataspace getBestDataspace(const sp<const DisplayDevice>& displayDevice,
                                   ui::Dataspace* outHdrDataSpace) const;

    // Returns the appropriate ColorMode, Dataspace and RenderIntent for the
    // DisplayDevice. The function only returns the supported ColorMode,
    // Dataspace and RenderIntent.
    void pickColorMode(const sp<DisplayDevice>& displayDevice,
                       ui::ColorMode* outMode,
                       ui::Dataspace* outDataSpace,
                       ui::RenderIntent* outRenderIntent) const;

    void setUpHWComposer();
    void doComposition();
    void doDebugFlashRegions();
    void doTracing(const char* where);
    void logLayerStats();
    void doDisplayComposition(const sp<const DisplayDevice>& displayDevice, const Region& dirtyRegion);

    // compose surfaces for display hw. this fails if using GL and the surface
    // has been destroyed and is no longer valid.
    bool doComposeSurfaces(const sp<const DisplayDevice>& displayDevice);

    void postFramebuffer();
    void drawWormhole(const sp<const DisplayDevice>& displayDevice, const Region& region) const;

    /* ------------------------------------------------------------------------
     * Display management
     */
    DisplayDevice::DisplayType determineDisplayType(hwc2_display_t display,
            HWC2::Connection connection) const;
    sp<DisplayDevice> setupNewDisplayDeviceInternal(const wp<IBinder>& display, int hwcId,
                                                    const DisplayDeviceState& state,
                                                    const sp<DisplaySurface>& dispSurface,
                                                    const sp<IGraphicBufferProducer>& producer);
    void processDisplayChangesLocked();
    void processDisplayHotplugEventsLocked();

    /* ------------------------------------------------------------------------
     * VSync
     */
    void enableHardwareVsync();
    void resyncToHardwareVsync(bool makeAvailable);
    void disableHardwareVsync(bool makeUnavailable);

public:
    void resyncWithRateLimit();
    void getCompositorTiming(CompositorTiming* compositorTiming);
private:

    /* ------------------------------------------------------------------------
     * Debugging & dumpsys
     */
public:
    status_t dumpCritical(int fd, const Vector<String16>& /*args*/, bool asProto) {
        return doDump(fd, Vector<String16>(), asProto);
    }

    status_t dumpAll(int fd, const Vector<String16>& args, bool asProto) {
        return doDump(fd, args, asProto);
    }

private:
    void listLayersLocked(const Vector<String16>& args, size_t& index, String8& result) const;
    void dumpStatsLocked(const Vector<String16>& args, size_t& index, String8& result) const;
    void clearStatsLocked(const Vector<String16>& args, size_t& index, String8& result);
    void dumpAllLocked(const Vector<String16>& args, size_t& index, String8& result) const;
    bool startDdmConnection();
    void appendSfConfigString(String8& result) const;
    void checkScreenshot(size_t w, size_t s, size_t h, void const* vaddr,
                         TraverseLayersFunction traverseLayers);

    void logFrameStats();

    void dumpStaticScreenStats(String8& result) const;
    // Not const because each Layer needs to query Fences and cache timestamps.
    void dumpFrameEventsLocked(String8& result);

    void recordBufferingStats(const char* layerName,
            std::vector<OccupancyTracker::Segment>&& history);
    void dumpBufferingStats(String8& result) const;
    void dumpWideColorInfo(String8& result) const;
    LayersProto dumpProtoInfo(LayerVector::StateSet stateSet) const;
    LayersProto dumpVisibleLayersProtoInfo(int32_t hwcId) const;

    bool isLayerTripleBufferingDisabled() const {
        return this->mLayerTripleBufferingDisabled;
    }
    status_t doDump(int fd, const Vector<String16>& args, bool asProto);

    /* ------------------------------------------------------------------------
     * VrFlinger
     */
    void resetDisplayState();

    // Check to see if we should handoff to vr flinger.
    void updateVrFlinger();

    void updateColorMatrixLocked();

    /* ------------------------------------------------------------------------
     * Attributes
     */

    // access must be protected by mStateLock
    mutable Mutex mStateLock;
    State mCurrentState{LayerVector::StateSet::Current};
    volatile int32_t mTransactionFlags;
    Condition mTransactionCV;
    bool mTransactionPending;
    bool mAnimTransactionPending;
    SortedVector< sp<Layer> > mLayersPendingRemoval;

    // global color transform states
    Daltonizer mDaltonizer;
    float mGlobalSaturationFactor = 1.0f;
    mat4 mClientColorMatrix;

    // Can't be unordered_set because wp<> isn't hashable
    std::set<wp<IBinder>> mGraphicBufferProducerList;
    size_t mMaxGraphicBufferProducerListSize = MAX_LAYERS;

    // protected by mStateLock (but we could use another lock)
    bool mLayersRemoved;
    bool mLayersAdded;

    // access must be protected by mInvalidateLock
    volatile int32_t mRepaintEverything;

    // constant members (no synchronization needed for access)
    nsecs_t mBootTime;
    bool mGpuToCpuSupported;
    std::unique_ptr<EventThread> mEventThread;
    std::unique_ptr<EventThread> mSFEventThread;
    std::unique_ptr<EventThread> mInjectorEventThread;
    std::unique_ptr<VSyncSource> mEventThreadSource;
    std::unique_ptr<VSyncSource> mSfEventThreadSource;
    std::unique_ptr<InjectVSyncSource> mVSyncInjector;
    std::unique_ptr<EventControlThread> mEventControlThread;
    sp<IBinder> mBuiltinDisplays[DisplayDevice::NUM_BUILTIN_DISPLAY_TYPES];

    VSyncModulator mVsyncModulator;

    // Can only accessed from the main thread, these members
    // don't need synchronization
    State mDrawingState{LayerVector::StateSet::Drawing};
    bool mVisibleRegionsDirty;
    bool mGeometryInvalid;
    bool mAnimCompositionPending;
    std::vector<sp<Layer>> mLayersWithQueuedFrames;
    sp<Fence> mPreviousPresentFence = Fence::NO_FENCE;
    bool mHadClientComposition = false;

    enum class BootStage {
        BOOTLOADER,
        BOOTANIMATION,
        FINISHED,
    };
    BootStage mBootStage;

    struct HotplugEvent {
        hwc2_display_t display;
        HWC2::Connection connection = HWC2::Connection::Invalid;
    };
    // protected by mStateLock
    std::vector<HotplugEvent> mPendingHotplugEvents;

    // this may only be written from the main thread with mStateLock held
    // it may be read from other threads with mStateLock held
    DefaultKeyedVector< wp<IBinder>, sp<DisplayDevice> > mDisplays;

    // protected by mStateLock
    std::unordered_map<BBinder*, wp<Layer>> mLayersByLocalBinderToken;

    // don't use a lock for these, we don't care
    int mDebugRegion;
    int mDebugDDMS;
    int mDebugDisableHWC;
    int mDebugDisableTransformHint;
    volatile nsecs_t mDebugInSwapBuffers;
    nsecs_t mLastSwapBufferTime;
    volatile nsecs_t mDebugInTransaction;
    nsecs_t mLastTransactionTime;
    bool mForceFullDamage;
    bool mPropagateBackpressure = true;
    std::unique_ptr<SurfaceInterceptor> mInterceptor =
            std::make_unique<impl::SurfaceInterceptor>(this);
    SurfaceTracing mTracing;
    LayerStats mLayerStats;
    TimeStats& mTimeStats = TimeStats::getInstance();
    bool mUseHwcVirtualDisplays = false;

    // Restrict layers to use two buffers in their bufferqueues.
    bool mLayerTripleBufferingDisabled = false;

    // these are thread safe
    mutable std::unique_ptr<MessageQueue> mEventQueue{std::make_unique<impl::MessageQueue>()};
    FrameTracker mAnimFrameTracker;
    DispSync mPrimaryDispSync;

    // protected by mDestroyedLayerLock;
    mutable Mutex mDestroyedLayerLock;
    Vector<Layer const *> mDestroyedLayers;

    // protected by mHWVsyncLock
    Mutex mHWVsyncLock;
    bool mPrimaryHWVsyncEnabled;
    bool mHWVsyncAvailable;

    std::atomic<bool> mRefreshPending{false};

    // We maintain a pool of pre-generated texture names to hand out to avoid
    // layer creation needing to run on the main thread (which it would
    // otherwise need to do to access RenderEngine).
    std::mutex mTexturePoolMutex;
    uint32_t mTexturePoolSize = 0;
    std::vector<uint32_t> mTexturePool;

    /* ------------------------------------------------------------------------
     * Feature prototyping
     */

    bool mInjectVSyncs;

    // Static screen stats
    bool mHasPoweredOff;

    size_t mNumLayers;

    // Verify that transaction is being called by an approved process:
    // either AID_GRAPHICS or AID_SYSTEM.
    status_t CheckTransactCodeCredentials(uint32_t code);

    std::unique_ptr<dvr::VrFlinger> mVrFlinger;
    std::atomic<bool> mVrFlingerRequestsDisplay;
    static bool useVrFlinger;
    std::thread::id mMainThreadId;

    DisplayColorSetting mDisplayColorSetting = DisplayColorSetting::ENHANCED;
    // Applied on Display P3 layers when the render intent is non-colorimetric.
    mat4 mEnhancedSaturationMatrix;

    using CreateBufferQueueFunction =
            std::function<void(sp<IGraphicBufferProducer>* /* outProducer */,
                               sp<IGraphicBufferConsumer>* /* outConsumer */,
                               bool /* consumerIsSurfaceFlinger */)>;
    CreateBufferQueueFunction mCreateBufferQueue;

    using CreateNativeWindowSurfaceFunction =
            std::function<std::unique_ptr<NativeWindowSurface>(const sp<IGraphicBufferProducer>&)>;
    CreateNativeWindowSurfaceFunction mCreateNativeWindowSurface;

    SurfaceFlingerBE mBE;
};
}; // namespace android

#endif // ANDROID_SURFACE_FLINGER_H<|MERGE_RESOLUTION|>--- conflicted
+++ resolved
@@ -350,17 +350,8 @@
     bool authenticateSurfaceTextureLocked(
         const sp<IGraphicBufferProducer>& bufferProducer) const;
 
-<<<<<<< HEAD
-=======
-    int getPrimaryDisplayOrientation() const { return mPrimaryDisplayOrientation; }
-
-    status_t clearLayerFrameStats(const sp<const Client>& client, const sp<IBinder>& handle);
-
-    status_t getLayerFrameStats(const sp<const Client>& client, const sp<IBinder>& handle, FrameStats* outStats);
-
     sp<Layer> fromHandle(const sp<IBinder>& handle) REQUIRES(mStateLock);
 
->>>>>>> e71f0044
 private:
     friend class Client;
     friend class DisplayEventConnection;
@@ -541,9 +532,9 @@
     uint32_t setTransactionFlags(uint32_t flags, VSyncModulator::TransactionStart transactionStart);
     void commitTransaction();
     bool containsAnyInvalidClientState(const Vector<ComposerState>& states);
-    uint32_t setClientStateLocked(const ComposerState& composerState) REQUIRES(mStateLock);
+    uint32_t setClientStateLocked(const ComposerState& composerState);
     uint32_t setDisplayStateLocked(const DisplayState& s);
-    void setDestroyStateLocked(const ComposerState& composerState) REQUIRES(mStateLock);
+    void setDestroyStateLocked(const ComposerState& composerState);
 
     /* ------------------------------------------------------------------------
      * Layer management
@@ -582,7 +573,7 @@
     status_t removeLayerLocked(const Mutex&, const sp<Layer>& layer, bool topLevelOnly = false);
 
     // remove layer from mapping
-    status_t removeLayerFromMap(const wp<Layer>& layer);
+    status_t removeLayerFromMap(Layer* layer);
 
     // add a layer to SurfaceFlinger
     status_t addClientLayer(const sp<Client>& client, const sp<IBinder>& handle,
