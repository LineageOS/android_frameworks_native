--- conflicted
+++ resolved
@@ -486,19 +486,12 @@
     }
 
     // set SFEventThread to SCHED_FIFO to minimize jitter
-<<<<<<< HEAD
     if (mSFEventThread != NULL) {
         struct sched_param param = {0};
-        param.sched_priority = 1;
+        param.sched_priority = 2;
         if (sched_setscheduler(mSFEventThread->getTid(), SCHED_FIFO, &param) != 0) {
             ALOGE("Couldn't set SCHED_FIFO for SFEventThread");
         }
-=======
-    struct sched_param param = {0};
-    param.sched_priority = 2;
-    if (sched_setscheduler(mSFEventThread->getTid(), SCHED_FIFO, &param) != 0) {
-        ALOGE("Couldn't set SCHED_FIFO for SFEventThread");
->>>>>>> f14208e0
     }
 
     // Initialize the H/W composer object.  There may or may not be an
