--- conflicted
+++ resolved
@@ -76,13 +76,9 @@
     friend class LayerBlur;
 
 public:
-<<<<<<< HEAD
 #ifdef QTI_BSP
     friend class ExLayer;
 #endif
-=======
-    friend class ExLayer;
->>>>>>> 9ed76827
     mutable bool contentDirty;
     // regions below are in window-manager space
     Region visibleRegion;
@@ -368,31 +364,15 @@
     /* ------------------------------------------------------------------------
      * Extensions
      */
-<<<<<<< HEAD
-#ifndef USE_HWC2
-=======
->>>>>>> 9ed76827
     virtual bool isExtOnly() const { return false; }
     virtual bool isIntOnly() const { return false; }
     virtual bool isSecureDisplay() const { return false; }
     virtual bool isYuvLayer() const { return false; }
-<<<<<<< HEAD
-=======
     virtual bool isHDRLayer() const { return false; }
 #ifndef USE_HWC2
->>>>>>> 9ed76827
-    virtual void setPosition(const sp<const DisplayDevice>& /*hw*/,
-                             HWComposer::HWCLayerInterface& /*layer*/,
-                             const State& /*state*/) { }
-    virtual void setAcquiredFenceIfBlit(int& /*fenceFd */,
-                       HWComposer::HWCLayerInterface& /*layer */) { }
-<<<<<<< HEAD
-=======
-#else
     virtual void setPosition(const sp<const DisplayDevice>& /*hw*/,
                              const State& /*state*/) { }
     virtual void setAcquiredFenceIfBlit(int& /*fenceFd */) { }
->>>>>>> 9ed76827
 #endif
     virtual bool canAllowGPUForProtected() const { return false; }
     virtual void handleOpenGLDraw(const sp<const DisplayDevice>& /*hw*/,
