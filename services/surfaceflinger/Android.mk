LOCAL_PATH := $(call my-dir)
include $(CLEAR_VARS)

LOCAL_CLANG := true

LOCAL_ADDITIONAL_DEPENDENCIES := $(LOCAL_PATH)/Android.mk
LOCAL_SRC_FILES := \
    Client.cpp \
    DisplayDevice.cpp \
    DispSync.cpp \
    EventControlThread.cpp \
    EventThread.cpp \
    FenceTracker.cpp \
    FrameTracker.cpp \
    GpuService.cpp \
    Layer.cpp \
    LayerDim.cpp \
    LayerBlur.cpp \
    MessageQueue.cpp \
    MonitoredProducer.cpp \
    SurfaceFlingerConsumer.cpp \
    Transform.cpp \
    DisplayHardware/FramebufferSurface.cpp \
    DisplayHardware/HWC2.cpp \
    DisplayHardware/HWC2On1Adapter.cpp \
    DisplayHardware/PowerHAL.cpp \
    DisplayHardware/VirtualDisplaySurface.cpp \
    Effects/Daltonizer.cpp \
    EventLog/EventLogTags.logtags \
    EventLog/EventLog.cpp \
    RenderEngine/Description.cpp \
    RenderEngine/Mesh.cpp \
    RenderEngine/Program.cpp \
    RenderEngine/ProgramCache.cpp \
    RenderEngine/GLExtensions.cpp \
    RenderEngine/RenderEngine.cpp \
    RenderEngine/Texture.cpp \
    RenderEngine/GLES10RenderEngine.cpp \
    RenderEngine/GLES11RenderEngine.cpp \
    RenderEngine/GLES20RenderEngine.cpp \
    DisplayUtils.cpp

LOCAL_C_INCLUDES := \
	frameworks/native/vulkan/include \
	external/vulkan-validation-layers/libs/vkjson

LOCAL_CFLAGS := -DLOG_TAG=\"SurfaceFlinger\"

ifeq ($(TARGET_BUILD_VARIANT),userdebug)
LOCAL_CFLAGS += -DDEBUG_CONT_DUMPSYS
endif

LOCAL_CFLAGS += -DGL_GLEXT_PROTOTYPES -DEGL_EGLEXT_PROTOTYPES

ifeq ($(TARGET_USES_HWC2),true)
    LOCAL_CFLAGS += -DUSE_HWC2
    LOCAL_SRC_FILES += \
        SurfaceFlinger.cpp \
        DisplayHardware/HWComposer.cpp
else
    LOCAL_SRC_FILES += \
        SurfaceFlinger_hwc1.cpp \
        DisplayHardware/HWComposer_hwc1.cpp
endif

ifeq ($(TARGET_BOARD_PLATFORM),omap4)
    LOCAL_CFLAGS += -DHAS_CONTEXT_PRIORITY
endif
ifeq ($(TARGET_BOARD_PLATFORM),s5pc110)
    LOCAL_CFLAGS += -DHAS_CONTEXT_PRIORITY
endif

ifeq ($(TARGET_DISABLE_TRIPLE_BUFFERING),true)
    LOCAL_CFLAGS += -DTARGET_DISABLE_TRIPLE_BUFFERING
endif

ifeq ($(TARGET_FORCE_HWC_FOR_VIRTUAL_DISPLAYS),true)
    LOCAL_CFLAGS += -DFORCE_HWC_COPY_FOR_VIRTUAL_DISPLAYS
endif

ifneq ($(NUM_FRAMEBUFFER_SURFACE_BUFFERS),)
    LOCAL_CFLAGS += -DNUM_FRAMEBUFFER_SURFACE_BUFFERS=$(NUM_FRAMEBUFFER_SURFACE_BUFFERS)
endif

ifeq ($(TARGET_RUNNING_WITHOUT_SYNC_FRAMEWORK),true)
    LOCAL_CFLAGS += -DRUNNING_WITHOUT_SYNC_FRAMEWORK
endif

<<<<<<< HEAD
ifeq ($(TARGET_HAS_HH_VSYNC_ISSUE),true)
    LOCAL_CFLAGS += -DHH_VSYNC_ISSUE
endif

# See build/target/board/generic/BoardConfig.mk for a description of this setting.
=======
# The following two BoardConfig variables define (respectively):
#
#   - The phase offset between hardware vsync and when apps are woken up by the
#     Choreographer callback
#   - The phase offset between hardware vsync and when SurfaceFlinger wakes up
#     to consume input
#
# Their values can be tuned to trade off between display pipeline latency (both
# overall latency and the lengths of the app --> SF and SF --> display phases)
# and frame delivery jitter (which typically manifests as "jank" or "jerkiness"
# while interacting with the device). The default values should produce a
# relatively low amount of jitter at the expense of roughly two frames of
# app --> display latency, and unless significant testing is performed to avoid
# increased display jitter (both manual investigation using systrace [1] and
# automated testing using dumpsys gfxinfo [2] are recommended), they should not
# be modified.
#
# [1] https://developer.android.com/studio/profile/systrace.html
# [2] https://developer.android.com/training/testing/performance.html

>>>>>>> f14208e0
ifneq ($(VSYNC_EVENT_PHASE_OFFSET_NS),)
    LOCAL_CFLAGS += -DVSYNC_EVENT_PHASE_OFFSET_NS=$(VSYNC_EVENT_PHASE_OFFSET_NS)
else
    LOCAL_CFLAGS += -DVSYNC_EVENT_PHASE_OFFSET_NS=1000000
endif

ifneq ($(SF_VSYNC_EVENT_PHASE_OFFSET_NS),)
    LOCAL_CFLAGS += -DSF_VSYNC_EVENT_PHASE_OFFSET_NS=$(SF_VSYNC_EVENT_PHASE_OFFSET_NS)
else
    LOCAL_CFLAGS += -DSF_VSYNC_EVENT_PHASE_OFFSET_NS=1000000
endif

ifneq ($(PRESENT_TIME_OFFSET_FROM_VSYNC_NS),)
    LOCAL_CFLAGS += -DPRESENT_TIME_OFFSET_FROM_VSYNC_NS=$(PRESENT_TIME_OFFSET_FROM_VSYNC_NS)
else
    LOCAL_CFLAGS += -DPRESENT_TIME_OFFSET_FROM_VSYNC_NS=0
endif

ifneq ($(MAX_VIRTUAL_DISPLAY_DIMENSION),)
    LOCAL_CFLAGS += -DMAX_VIRTUAL_DISPLAY_DIMENSION=$(MAX_VIRTUAL_DISPLAY_DIMENSION)
else
    LOCAL_CFLAGS += -DMAX_VIRTUAL_DISPLAY_DIMENSION=0
endif

ifeq ($(BOARD_USE_BGRA_8888),true)
    LOCAL_CFLAGS += -DUSE_BGRA_8888
endif

LOCAL_CFLAGS += -fvisibility=hidden -Werror=format
LOCAL_CFLAGS += -std=c++14

LOCAL_STATIC_LIBRARIES := libvkjson
LOCAL_SHARED_LIBRARIES := \
    libcutils \
    liblog \
    libdl \
    libhardware \
    libutils \
    libEGL \
    libGLESv1_CM \
    libGLESv2 \
    libbinder \
    libui \
    libgui \
    libpowermanager \
    libvulkan

ifeq ($(TARGET_USES_QCOM_BSP), true)
  ifeq ($(TARGET_SUPPORTS_WEARABLES),true)
    LOCAL_C_INCLUDES += $(BOARD_DISPLAY_HAL)/libgralloc
    LOCAL_C_INCLUDES += $(BOARD_DISPLAY_HAL)/libqdutils
  else
    LOCAL_C_INCLUDES += $(call project-path-for,qcom-display)/libgralloc
    LOCAL_C_INCLUDES += $(call project-path-for,qcom-display)/libqdutils
  endif
  LOCAL_SHARED_LIBRARIES += libqdutils
  LOCAL_SHARED_LIBRARIES += libqdMetaData
  LOCAL_CFLAGS += -DQTI_BSP
  ifneq ($(TARGET_USES_HWC2),true)
  LOCAL_SRC_FILES += \
    ExSurfaceFlinger/ExLayer.cpp \
    ExSurfaceFlinger/ExSurfaceFlinger.cpp \
    ExSurfaceFlinger/ExVirtualDisplaySurface.cpp \
    ExSurfaceFlinger/ExHWComposer.cpp
  endif
endif

ifeq ($(BOARD_USES_HWC_SERVICES), true)
    LOCAL_CFLAGS += -DUSES_HWC_SERVICES
    LOCAL_SHARED_LIBRARIES += libExynosHWCService
    LOCAL_C_INCLUDES += \
        $(TARGET_OUT_INTERMEDIATES)/KERNEL_OBJ/usr/include \
        $(TOP)/hardware/samsung_slsi-$(TARGET_SLSI_VARIANT)/$(TARGET_BOARD_PLATFORM)/libhwcService \
        $(TOP)/hardware/samsung_slsi-$(TARGET_SLSI_VARIANT)/$(TARGET_BOARD_PLATFORM)/include \
        $(TOP)/hardware/samsung_slsi-$(TARGET_SLSI_VARIANT)/$(TARGET_SOC)/include \
        $(TOP)/hardware/samsung_slsi-$(TARGET_SLSI_VARIANT)/$(TARGET_SOC)/libhwcmodule \
        $(TOP)/hardware/samsung_slsi-$(TARGET_SLSI_VARIANT)/exynos/libhwc \
        $(TOP)/hardware/samsung_slsi-$(TARGET_SLSI_VARIANT)/exynos/include \
        $(TOP)/hardware/samsung_slsi-$(TARGET_SLSI_VARIANT)/exynos/libexynosutils \
        $(TOP)/system/core/libsync/include

LOCAL_ADDITIONAL_DEPENDENCIES := \
        $(TARGET_OUT_INTERMEDIATES)/KERNEL_OBJ/usr
endif

LOCAL_MODULE := libsurfaceflinger

LOCAL_CFLAGS += -Wall -Werror -Wunused -Wunreachable-code

include $(BUILD_SHARED_LIBRARY)

###############################################################
# build surfaceflinger's executable
include $(CLEAR_VARS)

LOCAL_CLANG := true

LOCAL_LDFLAGS := -Wl,--version-script,art/sigchainlib/version-script.txt -Wl,--export-dynamic
LOCAL_CFLAGS := -DLOG_TAG=\"SurfaceFlinger\"
LOCAL_CPPFLAGS := -std=c++14

LOCAL_INIT_RC := surfaceflinger.rc

ifneq ($(ENABLE_CPUSETS),)
    LOCAL_CFLAGS += -DENABLE_CPUSETS
endif

ifeq ($(TARGET_USES_HWC2),true)
    LOCAL_CFLAGS += -DUSE_HWC2
endif

LOCAL_SRC_FILES := \
    main_surfaceflinger.cpp

LOCAL_SHARED_LIBRARIES := \
    libsurfaceflinger \
    libcutils \
    liblog \
    libbinder \
    libutils \
    libdl

LOCAL_WHOLE_STATIC_LIBRARIES := libsigchain

LOCAL_MODULE := surfaceflinger

ifdef TARGET_32_BIT_SURFACEFLINGER
LOCAL_32_BIT_ONLY := true
endif

LOCAL_CFLAGS += -Wall -Werror -Wunused -Wunreachable-code

include $(BUILD_EXECUTABLE)

###############################################################
# uses jni which may not be available in PDK
ifneq ($(wildcard libnativehelper/include),)
include $(CLEAR_VARS)

LOCAL_CLANG := true

LOCAL_CFLAGS := -DLOG_TAG=\"SurfaceFlinger\"
LOCAL_CPPFLAGS := -std=c++14

LOCAL_SRC_FILES := \
    DdmConnection.cpp

LOCAL_SHARED_LIBRARIES := \
    libcutils \
    liblog \
    libdl

LOCAL_MODULE := libsurfaceflinger_ddmconnection

LOCAL_CFLAGS += -Wall -Werror -Wunused -Wunreachable-code

include $(BUILD_SHARED_LIBRARY)
endif # libnativehelper<|MERGE_RESOLUTION|>--- conflicted
+++ resolved
@@ -86,13 +86,10 @@
     LOCAL_CFLAGS += -DRUNNING_WITHOUT_SYNC_FRAMEWORK
 endif
 
-<<<<<<< HEAD
 ifeq ($(TARGET_HAS_HH_VSYNC_ISSUE),true)
     LOCAL_CFLAGS += -DHH_VSYNC_ISSUE
 endif
 
-# See build/target/board/generic/BoardConfig.mk for a description of this setting.
-=======
 # The following two BoardConfig variables define (respectively):
 #
 #   - The phase offset between hardware vsync and when apps are woken up by the
@@ -113,7 +110,6 @@
 # [1] https://developer.android.com/studio/profile/systrace.html
 # [2] https://developer.android.com/training/testing/performance.html
 
->>>>>>> f14208e0
 ifneq ($(VSYNC_EVENT_PHASE_OFFSET_NS),)
     LOCAL_CFLAGS += -DVSYNC_EVENT_PHASE_OFFSET_NS=$(VSYNC_EVENT_PHASE_OFFSET_NS)
 else
