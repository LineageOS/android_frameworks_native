--- conflicted
+++ resolved
@@ -91,17 +91,16 @@
 	libui \
 	libgui
 
-<<<<<<< HEAD
 ifeq ($(BOARD_USES_SAMSUNG_HDMI),true)
         LOCAL_CFLAGS += -DSAMSUNG_HDMI_SUPPORT
         LOCAL_SHARED_LIBRARIES += libTVOut libhdmiclient
         LOCAL_C_INCLUDES += hardware/samsung/$(TARGET_BOARD_PLATFORM)/libhdmi/libhdmiservice
         LOCAL_C_INCLUDES += hardware/samsung/$(TARGET_BOARD_PLATFORM)/include
-=======
+endif
+
 ifeq ($(TARGET_USES_QCOM_BSP), true)
     LOCAL_C_INCLUDES += hardware/qcom/display/libgralloc
     LOCAL_CFLAGS += -DQCOM_BSP
->>>>>>> 7e9316b5
 endif
 
 LOCAL_MODULE:= libsurfaceflinger
