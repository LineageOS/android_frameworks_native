LOCAL_PATH := $(call my-dir)
include $(CLEAR_VARS)

LOCAL_CLANG := true

LOCAL_ADDITIONAL_DEPENDENCIES := $(LOCAL_PATH)/Android.mk
LOCAL_SRC_FILES := \
    Client.cpp \
    DisplayDevice.cpp \
    DispSync.cpp \
    EventControlThread.cpp \
    EventThread.cpp \
    FrameTracker.cpp \
    Layer.cpp \
    LayerDim.cpp \
    MessageQueue.cpp \
    MonitoredProducer.cpp \
    SurfaceFlinger.cpp \
    SurfaceFlingerConsumer.cpp \
    Transform.cpp \
    DisplayHardware/FramebufferSurface.cpp \
    DisplayHardware/HWComposer.cpp \
    DisplayHardware/PowerHAL.cpp \
    DisplayHardware/VirtualDisplaySurface.cpp \
    Effects/Daltonizer.cpp \
    EventLog/EventLogTags.logtags \
    EventLog/EventLog.cpp \
    RenderEngine/Description.cpp \
    RenderEngine/Mesh.cpp \
    RenderEngine/Program.cpp \
    RenderEngine/ProgramCache.cpp \
    RenderEngine/GLExtensions.cpp \
    RenderEngine/RenderEngine.cpp \
    RenderEngine/Texture.cpp \
    RenderEngine/GLES10RenderEngine.cpp \
    RenderEngine/GLES11RenderEngine.cpp \
    RenderEngine/GLES20RenderEngine.cpp \
    DisplayUtils.cpp

LOCAL_CFLAGS := -DLOG_TAG=\"SurfaceFlinger\"
LOCAL_CFLAGS += -DGL_GLEXT_PROTOTYPES -DEGL_EGLEXT_PROTOTYPES

ifeq ($(TARGET_BOARD_PLATFORM),omap4)
    LOCAL_CFLAGS += -DHAS_CONTEXT_PRIORITY
endif
ifeq ($(TARGET_BOARD_PLATFORM),s5pc110)
    LOCAL_CFLAGS += -DHAS_CONTEXT_PRIORITY
endif

ifeq ($(TARGET_DISABLE_TRIPLE_BUFFERING),true)
    LOCAL_CFLAGS += -DTARGET_DISABLE_TRIPLE_BUFFERING
endif

ifeq ($(TARGET_FORCE_HWC_FOR_VIRTUAL_DISPLAYS),true)
    LOCAL_CFLAGS += -DFORCE_HWC_COPY_FOR_VIRTUAL_DISPLAYS
endif

ifneq ($(NUM_FRAMEBUFFER_SURFACE_BUFFERS),)
    LOCAL_CFLAGS += -DNUM_FRAMEBUFFER_SURFACE_BUFFERS=$(NUM_FRAMEBUFFER_SURFACE_BUFFERS)
endif

ifeq ($(TARGET_RUNNING_WITHOUT_SYNC_FRAMEWORK),true)
    LOCAL_CFLAGS += -DRUNNING_WITHOUT_SYNC_FRAMEWORK
endif

# See build/target/board/generic/BoardConfig.mk for a description of this setting.
ifneq ($(VSYNC_EVENT_PHASE_OFFSET_NS),)
    LOCAL_CFLAGS += -DVSYNC_EVENT_PHASE_OFFSET_NS=$(VSYNC_EVENT_PHASE_OFFSET_NS)
else
    LOCAL_CFLAGS += -DVSYNC_EVENT_PHASE_OFFSET_NS=0
endif

# See build/target/board/generic/BoardConfig.mk for a description of this setting.
ifneq ($(SF_VSYNC_EVENT_PHASE_OFFSET_NS),)
    LOCAL_CFLAGS += -DSF_VSYNC_EVENT_PHASE_OFFSET_NS=$(SF_VSYNC_EVENT_PHASE_OFFSET_NS)
else
    LOCAL_CFLAGS += -DSF_VSYNC_EVENT_PHASE_OFFSET_NS=0
endif

ifneq ($(PRESENT_TIME_OFFSET_FROM_VSYNC_NS),)
    LOCAL_CFLAGS += -DPRESENT_TIME_OFFSET_FROM_VSYNC_NS=$(PRESENT_TIME_OFFSET_FROM_VSYNC_NS)
else
    LOCAL_CFLAGS += -DPRESENT_TIME_OFFSET_FROM_VSYNC_NS=0
endif

ifneq ($(MAX_VIRTUAL_DISPLAY_DIMENSION),)
    LOCAL_CFLAGS += -DMAX_VIRTUAL_DISPLAY_DIMENSION=$(MAX_VIRTUAL_DISPLAY_DIMENSION)
else
    LOCAL_CFLAGS += -DMAX_VIRTUAL_DISPLAY_DIMENSION=0
endif

LOCAL_CFLAGS += -fvisibility=hidden -Werror=format
LOCAL_CFLAGS += -std=c++11

LOCAL_SHARED_LIBRARIES := \
    libcutils \
    liblog \
    libdl \
    libhardware \
    libutils \
    libEGL \
    libGLESv1_CM \
    libGLESv2 \
    libbinder \
    libui \
    libgui \
    libpowermanager


ifeq ($(TARGET_USES_QCOM_BSP), true)
<<<<<<< HEAD
    LOCAL_WHOLE_STATIC_LIBRARIES += libexsurfaceflinger
    LOCAL_C_INCLUDES += $(ANDROID_BUILD_TOP)/vendor/qcom/opensource/display-frameworks/native/services/surfaceflinger/
    LOCAL_C_INCLUDES += $(call project-path-for,qcom-display)/libgralloc
    LOCAL_C_INCLUDES += $(call project-path-for,qcom-display)/libqdutils
=======
    LOCAL_C_INCLUDES += hardware/qcom/display/libgralloc
    LOCAL_C_INCLUDES += hardware/qcom/display/libqdutils
    LOCAL_C_INCLUDES += vendor/qcom/opensource/display-frameworks/include
>>>>>>> dfab0ee2
    LOCAL_SHARED_LIBRARIES += libqdutils
    LOCAL_CFLAGS += -DQTI_BSP
endif

LOCAL_MODULE := libsurfaceflinger

LOCAL_CFLAGS += -Wall -Werror -Wunused -Wunreachable-code

include $(BUILD_SHARED_LIBRARY)

###############################################################
# build surfaceflinger's executable
include $(CLEAR_VARS)

LOCAL_CLANG := true

LOCAL_LDFLAGS := -Wl,--version-script,art/sigchainlib/version-script.txt -Wl,--export-dynamic
LOCAL_CFLAGS := -DLOG_TAG=\"SurfaceFlinger\"
LOCAL_CPPFLAGS := -std=c++11

LOCAL_SRC_FILES := \
    main_surfaceflinger.cpp

LOCAL_SHARED_LIBRARIES := \
    libsurfaceflinger \
    libcutils \
    liblog \
    libbinder \
    libutils \
    libdl

LOCAL_WHOLE_STATIC_LIBRARIES := libsigchain

LOCAL_MODULE := surfaceflinger

ifdef TARGET_32_BIT_SURFACEFLINGER
LOCAL_32_BIT_ONLY := true
endif

LOCAL_CFLAGS += -Wall -Werror -Wunused -Wunreachable-code

include $(BUILD_EXECUTABLE)

###############################################################
# uses jni which may not be available in PDK
ifneq ($(wildcard libnativehelper/include),)
include $(CLEAR_VARS)

LOCAL_CLANG := true

LOCAL_CFLAGS := -DLOG_TAG=\"SurfaceFlinger\"
LOCAL_CPPFLAGS := -std=c++11

LOCAL_SRC_FILES := \
    DdmConnection.cpp

LOCAL_SHARED_LIBRARIES := \
    libcutils \
    liblog \
    libdl

LOCAL_MODULE := libsurfaceflinger_ddmconnection

LOCAL_CFLAGS += -Wall -Werror -Wunused -Wunreachable-code

include $(BUILD_SHARED_LIBRARY)
endif # libnativehelper<|MERGE_RESOLUTION|>--- conflicted
+++ resolved
@@ -108,16 +108,11 @@
 
 
 ifeq ($(TARGET_USES_QCOM_BSP), true)
-<<<<<<< HEAD
     LOCAL_WHOLE_STATIC_LIBRARIES += libexsurfaceflinger
-    LOCAL_C_INCLUDES += $(ANDROID_BUILD_TOP)/vendor/qcom/opensource/display-frameworks/native/services/surfaceflinger/
+    LOCAL_C_INCLUDES += vendor/qcom/opensource/display-frameworks/native/services/surfaceflinger
+    LOCAL_C_INCLUDES += vendor/qcom/opensource/display-frameworks/include
     LOCAL_C_INCLUDES += $(call project-path-for,qcom-display)/libgralloc
     LOCAL_C_INCLUDES += $(call project-path-for,qcom-display)/libqdutils
-=======
-    LOCAL_C_INCLUDES += hardware/qcom/display/libgralloc
-    LOCAL_C_INCLUDES += hardware/qcom/display/libqdutils
-    LOCAL_C_INCLUDES += vendor/qcom/opensource/display-frameworks/include
->>>>>>> dfab0ee2
     LOCAL_SHARED_LIBRARIES += libqdutils
     LOCAL_CFLAGS += -DQTI_BSP
 endif
