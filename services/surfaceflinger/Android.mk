--- conflicted
+++ resolved
@@ -98,14 +98,11 @@
         LOCAL_C_INCLUDES += hardware/samsung/$(TARGET_BOARD_PLATFORM)/include
 endif
 
-<<<<<<< HEAD
-=======
 ifeq ($(TARGET_USES_QCOM_BSP), true)
     LOCAL_C_INCLUDES += hardware/qcom/display/libgralloc
     LOCAL_CFLAGS += -DQCOM_BSP
 endif
 
->>>>>>> 622d1650
 LOCAL_MODULE:= libsurfaceflinger
 
 include $(BUILD_SHARED_LIBRARY)
