/*
 * Copyright (C) 2007 The Android Open Source Project
 *
 * Licensed under the Apache License, Version 2.0 (the "License");
 * you may not use this file except in compliance with the License.
 * You may obtain a copy of the License at
 *
 *      http://www.apache.org/licenses/LICENSE-2.0
 *
 * Unless required by applicable law or agreed to in writing, software
 * distributed under the License is distributed on an "AS IS" BASIS,
 * WITHOUT WARRANTIES OR CONDITIONS OF ANY KIND, either express or implied.
 * See the License for the specific language governing permissions and
 * limitations under the License.
 */

#ifndef ANDROID_DISPLAY_DEVICE_H
#define ANDROID_DISPLAY_DEVICE_H

#include "Transform.h"

#include <stdlib.h>
#include <unordered_map>

#include <math/mat4.h>

#include <binder/IBinder.h>
#include <gui/LayerState.h>
#include <hardware/hwcomposer_defs.h>
#include <ui/GraphicTypes.h>
#include <ui/HdrCapabilities.h>
#include <ui/Region.h>
#include <utils/RefBase.h>
#include <utils/Mutex.h>
#include <utils/String8.h>
#include <utils/Timers.h>

#include "RenderArea.h"
#include "RenderEngine/Surface.h"

#include <memory>

struct ANativeWindow;

namespace android {

struct DisplayInfo;
class DisplaySurface;
class Fence;
class IGraphicBufferProducer;
class Layer;
class SurfaceFlinger;
class HWComposer;

class DisplayDevice : public LightRefBase<DisplayDevice>
{
public:
    constexpr static float sDefaultMinLumiance = 0.0;
    constexpr static float sDefaultMaxLumiance = 500.0;

    // region in layer-stack space
    mutable Region dirtyRegion;
    // region in screen space
    Region undefinedRegion;
    bool lastCompositionHadVisibleLayers;

    enum DisplayType {
        DISPLAY_ID_INVALID = -1,
        DISPLAY_PRIMARY     = HWC_DISPLAY_PRIMARY,
        DISPLAY_EXTERNAL    = HWC_DISPLAY_EXTERNAL,
        DISPLAY_VIRTUAL     = HWC_DISPLAY_VIRTUAL,
        NUM_BUILTIN_DISPLAY_TYPES = HWC_NUM_PHYSICAL_DISPLAY_TYPES,
    };

    enum {
        NO_LAYER_STACK = 0xFFFFFFFF,
    };

    // clang-format off
    DisplayDevice(
            const sp<SurfaceFlinger>& flinger,
            DisplayType type,
            int32_t hwcId,
            bool isSecure,
            const wp<IBinder>& displayToken,
            const sp<ANativeWindow>& nativeWindow,
            const sp<DisplaySurface>& displaySurface,
            std::unique_ptr<RE::Surface> renderSurface,
            int displayWidth,
            int displayHeight,
            int displayInstallOrientation,
            bool hasWideColorGamut,
            const HdrCapabilities& hdrCapabilities,
            const int32_t supportedPerFrameMetadata,
            const std::unordered_map<ui::ColorMode, std::vector<ui::RenderIntent>>& hwcColorModes,
            int initialPowerMode);
    // clang-format on

    ~DisplayDevice();

    // whether this is a valid object. An invalid DisplayDevice is returned
    // when an non existing id is requested
    bool isValid() const;

    // isSecure indicates whether this display can be trusted to display
    // secure surfaces.
    bool isSecure() const { return mIsSecure; }

    // Flip the front and back buffers if the back buffer is "dirty".  Might
    // be instantaneous, might involve copying the frame buffer around.
    void flip() const;

    int         getWidth() const;
    int         getHeight() const;
    int         getInstallOrientation() const { return mDisplayInstallOrientation; }

    void                    setVisibleLayersSortedByZ(const Vector< sp<Layer> >& layers);
    const Vector< sp<Layer> >& getVisibleLayersSortedByZ() const;
    void                    setLayersNeedingFences(const Vector< sp<Layer> >& layers);
    const Vector< sp<Layer> >& getLayersNeedingFences() const;
    Region                  getDirtyRegion(bool repaintEverything) const;

    void                    setLayerStack(uint32_t stack);
    void                    setDisplaySize(const int newWidth, const int newHeight);
    void                    setProjection(int orientation, const Rect& viewport, const Rect& frame);

    int                     getOrientation() const { return mOrientation; }
    uint32_t                getOrientationTransform() const;
    static uint32_t         getPrimaryDisplayOrientationTransform();
    const Transform&        getTransform() const { return mGlobalTransform; }
    const Rect              getViewport() const { return mViewport; }
    const Rect              getFrame() const { return mFrame; }
    const Rect&             getScissor() const { return mScissor; }
    bool                    needsFiltering() const { return mNeedsFiltering; }

    uint32_t                getLayerStack() const { return mLayerStack; }
    int32_t                 getDisplayType() const { return mType; }
    bool                    isPrimary() const { return mType == DISPLAY_PRIMARY; }
    int32_t                 getHwcDisplayId() const { return mHwcDisplayId; }
    const wp<IBinder>&      getDisplayToken() const { return mDisplayToken; }

    int32_t getSupportedPerFrameMetadata() const { return mSupportedPerFrameMetadata; }

    // We pass in mustRecompose so we can keep VirtualDisplaySurface's state
    // machine happy without actually queueing a buffer if nothing has changed
    status_t beginFrame(bool mustRecompose) const;
    status_t prepareFrame(HWComposer& hwc);

    bool hasWideColorGamut() const { return mHasWideColorGamut; }
    // Whether h/w composer has native support for specific HDR type.
    bool hasHDR10Support() const { return mHasHdr10; }
    bool hasHLGSupport() const { return mHasHLG; }
    bool hasDolbyVisionSupport() const { return mHasDolbyVision; }

    // Return true if the HDR dataspace is supported but
    // there is no corresponding color mode.
    bool hasLegacyHdrSupport(ui::Dataspace dataspace) const;

    // The returned HdrCapabilities is the combination of HDR capabilities from
    // hardware composer and RenderEngine. When the DisplayDevice supports wide
    // color gamut, RenderEngine is able to simulate HDR support in Display P3
    // color space for both PQ and HLG HDR contents. The minimum and maximum
    // luminance will be set to sDefaultMinLumiance and sDefaultMaxLumiance
    // respectively if hardware composer doesn't return meaningful values.
    const HdrCapabilities& getHdrCapabilities() const { return mHdrCapabilities; }

    // Return true if intent is supported by the display.
    bool hasRenderIntent(ui::RenderIntent intent) const;

    void getBestColorMode(ui::Dataspace dataspace, ui::RenderIntent intent,
                          ui::Dataspace* outDataspace, ui::ColorMode* outMode,
                          ui::RenderIntent* outIntent) const;

    void swapBuffers(HWComposer& hwc) const;

    // called after h/w composer has completed its set() call
    void onSwapBuffersCompleted() const;

    Rect getBounds() const {
        return Rect(mDisplayWidth, mDisplayHeight);
    }
    inline Rect bounds() const { return getBounds(); }

    void setDisplayName(const String8& displayName);
    const String8& getDisplayName() const { return mDisplayName; }

    bool makeCurrent() const;
    void setViewportAndProjection() const;

    const sp<Fence>& getClientTargetAcquireFence() const;

    /* ------------------------------------------------------------------------
     * Display power mode management.
     */
    int getPowerMode() const;
    void setPowerMode(int mode);
    bool isDisplayOn() const;

    ui::ColorMode getActiveColorMode() const;
    void setActiveColorMode(ui::ColorMode mode);
    ui::RenderIntent getActiveRenderIntent() const;
    void setActiveRenderIntent(ui::RenderIntent renderIntent);
    android_color_transform_t getColorTransform() const;
    void setColorTransform(const mat4& transform);
    void setCompositionDataSpace(ui::Dataspace dataspace);
    ui::Dataspace getCompositionDataSpace() const;

    /* ------------------------------------------------------------------------
     * Display active config management.
     */
    int getActiveConfig() const;
    void setActiveConfig(int mode);

    // release HWC resources (if any) for removable displays
    void disconnect(HWComposer& hwc);

    /* ------------------------------------------------------------------------
     * Debugging
     */
    uint32_t getPageFlipCount() const;
    void dump(String8& result) const;

private:
    /*
     *  Constants, set during initialization
     */
    sp<SurfaceFlinger> mFlinger;
    DisplayType mType;
    int32_t mHwcDisplayId;
    wp<IBinder> mDisplayToken;

    // ANativeWindow this display is rendering into
    sp<ANativeWindow> mNativeWindow;
    sp<DisplaySurface> mDisplaySurface;

    std::unique_ptr<RE::Surface> mSurface;
    int             mDisplayWidth;
    int             mDisplayHeight;
    const int       mDisplayInstallOrientation;
    mutable uint32_t mPageFlipCount;
    String8         mDisplayName;
    bool            mIsSecure;

    /*
     * Can only accessed from the main thread, these members
     * don't need synchronization.
     */

    // list of visible layers on that display
    Vector< sp<Layer> > mVisibleLayersSortedByZ;
    // list of layers needing fences
    Vector< sp<Layer> > mLayersNeedingFences;

    /*
     * Transaction state
     */
    static status_t orientationToTransfrom(int orientation,
            int w, int h, Transform* tr);

    // The identifier of the active layer stack for this display. Several displays
    // can use the same layer stack: A z-ordered group of layers (sometimes called
    // "surfaces"). Any given layer can only be on a single layer stack.
    uint32_t mLayerStack;

    int mOrientation;
    static uint32_t sPrimaryDisplayOrientation;
    // user-provided visible area of the layer stack
    Rect mViewport;
    // user-provided rectangle where mViewport gets mapped to
    Rect mFrame;
    // pre-computed scissor to apply to the display
    Rect mScissor;
    Transform mGlobalTransform;
    bool mNeedsFiltering;
    // Current power mode
    int mPowerMode;
    // Current active config
    int mActiveConfig;
    // current active color mode
    ui::ColorMode mActiveColorMode = ui::ColorMode::NATIVE;
    // Current active render intent.
    ui::RenderIntent mActiveRenderIntent = ui::RenderIntent::COLORIMETRIC;
    ui::Dataspace mCompositionDataSpace = ui::Dataspace::UNKNOWN;
    // Current color transform
    android_color_transform_t mColorTransform;

    // Need to know if display is wide-color capable or not.
    // Initialized by SurfaceFlinger when the DisplayDevice is created.
    // Fed to RenderEngine during composition.
    bool mHasWideColorGamut;
    bool mHasHdr10;
    bool mHasHLG;
    bool mHasDolbyVision;
    HdrCapabilities mHdrCapabilities;
    const int32_t mSupportedPerFrameMetadata;

    // Mappings from desired Dataspace/RenderIntent to the supported
    // Dataspace/ColorMode/RenderIntent.
    using ColorModeKey = uint64_t;
    struct ColorModeValue {
        ui::Dataspace dataspace;
        ui::ColorMode colorMode;
        ui::RenderIntent renderIntent;
    };

    static ColorModeKey getColorModeKey(ui::Dataspace dataspace, ui::RenderIntent intent) {
        return (static_cast<uint64_t>(dataspace) << 32) | static_cast<uint32_t>(intent);
    }
    void populateColorModes(
            const std::unordered_map<ui::ColorMode, std::vector<ui::RenderIntent>>& hwcColorModes);
    void addColorMode(
            const std::unordered_map<ui::ColorMode, std::vector<ui::RenderIntent>>& hwcColorModes,
            const ui::ColorMode mode, const ui::RenderIntent intent);

    std::unordered_map<ColorModeKey, ColorModeValue> mColorModes;
};

struct DisplayDeviceState {
    DisplayDeviceState() = default;
    DisplayDeviceState(DisplayDevice::DisplayType type, bool isSecure);

    bool isValid() const { return type >= 0; }
    bool isMainDisplay() const { return type == DisplayDevice::DISPLAY_PRIMARY; }
    bool isVirtualDisplay() const { return type >= DisplayDevice::DISPLAY_VIRTUAL; }

    static std::atomic<int32_t> nextDisplayId;
    int32_t displayId = nextDisplayId++;
    DisplayDevice::DisplayType type = DisplayDevice::DISPLAY_ID_INVALID;
    sp<IGraphicBufferProducer> surface;
    uint32_t layerStack = DisplayDevice::NO_LAYER_STACK;
    Rect viewport;
    Rect frame;
    uint8_t orientation = 0;
    uint32_t width = 0;
    uint32_t height = 0;
    String8 displayName;
    bool isSecure = false;
};

class DisplayRenderArea : public RenderArea {
public:
    DisplayRenderArea(const sp<const DisplayDevice> device,
                      Transform::orientation_flags rotation = Transform::ROT_0)
          : DisplayRenderArea(device, device->getBounds(), device->getWidth(), device->getHeight(),
                              rotation) {}
    DisplayRenderArea(const sp<const DisplayDevice> device, Rect sourceCrop, uint32_t reqWidth,
<<<<<<< HEAD
                      uint32_t reqHeight, Transform::orientation_flags rotation,
                      bool allowSecureLayers = true)
          : RenderArea(reqWidth, reqHeight, CaptureFill::OPAQUE,
                       getDisplayRotation(rotation, device->getInstallOrientation())),
            mDevice(device),
            mSourceCrop(sourceCrop),
            mAllowSecureLayers(allowSecureLayers) {}
=======
                      uint32_t reqHeight, Transform::orientation_flags rotation)
          : RenderArea(reqWidth, reqHeight, CaptureFill::OPAQUE,
                       getDisplayRotation(rotation, device->getInstallOrientation())),
            mDevice(device),
            mSourceCrop(sourceCrop) {}
>>>>>>> 8a6b6c3f

    const Transform& getTransform() const override { return mDevice->getTransform(); }
    Rect getBounds() const override { return mDevice->getBounds(); }
    int getHeight() const override { return mDevice->getHeight(); }
    int getWidth() const override { return mDevice->getWidth(); }
<<<<<<< HEAD
    bool isSecure() const override { return mAllowSecureLayers && mDevice->isSecure(); }
=======
    bool isSecure() const override { return mDevice->isSecure(); }
>>>>>>> 8a6b6c3f

    bool needsFiltering() const override {
        // check if the projection from the logical display to the physical
        // display needs filtering
        if (mDevice->needsFiltering()) {
            return true;
        }

        // check if the projection from the logical render area (i.e., the
        // physical display) to the physical render area requires filtering
        const Rect sourceCrop = getSourceCrop();
        int width = sourceCrop.width();
        int height = sourceCrop.height();
        if (getRotationFlags() & Transform::ROT_90) {
            std::swap(width, height);
        }
        return width != getReqWidth() || height != getReqHeight();
    }

    Rect getSourceCrop() const override {
<<<<<<< HEAD
        // use the (projected) logical display viewport by default
=======
        // use the projected display viewport by default.
>>>>>>> 8a6b6c3f
        if (mSourceCrop.isEmpty()) {
            return mDevice->getScissor();
        }

<<<<<<< HEAD
        const int orientation = mDevice->getInstallOrientation();
        if (orientation == DisplayState::eOrientationDefault) {
            return mSourceCrop;
        }

=======
        // Recompute the device transformation for the source crop.
        Transform rotation;
        Transform translatePhysical;
        Transform translateLogical;
        Transform scale;
        const Rect& viewport = mDevice->getViewport();
        const Rect& scissor = mDevice->getScissor();
        const Rect& frame = mDevice->getFrame();

        const int orientation = mDevice->getInstallOrientation();
>>>>>>> 8a6b6c3f
        // Install orientation is transparent to the callers.  Apply it now.
        uint32_t flags = 0x00;
        switch (orientation) {
            case DisplayState::eOrientation90:
                flags = Transform::ROT_90;
                break;
            case DisplayState::eOrientation180:
                flags = Transform::ROT_180;
                break;
            case DisplayState::eOrientation270:
                flags = Transform::ROT_270;
                break;
<<<<<<< HEAD
        }
        Transform tr;
        tr.set(flags, getWidth(), getHeight());
        return tr.transform(mSourceCrop);
=======
            default:
                break;
        }
        rotation.set(flags, getWidth(), getHeight());
        translateLogical.set(-viewport.left, -viewport.top);
        translatePhysical.set(scissor.left, scissor.top);
        scale.set(frame.getWidth() / float(viewport.getWidth()), 0, 0,
                  frame.getHeight() / float(viewport.getHeight()));
        const Transform finalTransform =
                rotation * translatePhysical * scale * translateLogical;
        return finalTransform.transform(mSourceCrop);
>>>>>>> 8a6b6c3f
    }

private:
    // Install orientation is transparent to the callers.  We need to cancel
    // it out by modifying rotation flags.
    static Transform::orientation_flags getDisplayRotation(
            Transform::orientation_flags rotation, int orientation) {
        if (orientation == DisplayState::eOrientationDefault) {
            return rotation;
        }

        // convert hw orientation into flag presentation
        // here inverse transform needed
        uint8_t hw_rot_90 = 0x00;
        uint8_t hw_flip_hv = 0x00;
        switch (orientation) {
            case DisplayState::eOrientation90:
                hw_rot_90 = Transform::ROT_90;
                hw_flip_hv = Transform::ROT_180;
                break;
            case DisplayState::eOrientation180:
                hw_flip_hv = Transform::ROT_180;
                break;
            case DisplayState::eOrientation270:
                hw_rot_90 = Transform::ROT_90;
                break;
        }

        // transform flags operation
        // 1) flip H V if both have ROT_90 flag
        // 2) XOR these flags
        uint8_t rotation_rot_90 = rotation & Transform::ROT_90;
        uint8_t rotation_flip_hv = rotation & Transform::ROT_180;
        if (rotation_rot_90 & hw_rot_90) {
            rotation_flip_hv = (~rotation_flip_hv) & Transform::ROT_180;
        }

        return static_cast<Transform::orientation_flags>(
                (rotation_rot_90 ^ hw_rot_90) | (rotation_flip_hv ^ hw_flip_hv));
    }

    const sp<const DisplayDevice> mDevice;
    const Rect mSourceCrop;
    const bool mAllowSecureLayers;
};

}; // namespace android

#endif // ANDROID_DISPLAY_DEVICE_H<|MERGE_RESOLUTION|>--- conflicted
+++ resolved
@@ -344,7 +344,6 @@
           : DisplayRenderArea(device, device->getBounds(), device->getWidth(), device->getHeight(),
                               rotation) {}
     DisplayRenderArea(const sp<const DisplayDevice> device, Rect sourceCrop, uint32_t reqWidth,
-<<<<<<< HEAD
                       uint32_t reqHeight, Transform::orientation_flags rotation,
                       bool allowSecureLayers = true)
           : RenderArea(reqWidth, reqHeight, CaptureFill::OPAQUE,
@@ -352,23 +351,12 @@
             mDevice(device),
             mSourceCrop(sourceCrop),
             mAllowSecureLayers(allowSecureLayers) {}
-=======
-                      uint32_t reqHeight, Transform::orientation_flags rotation)
-          : RenderArea(reqWidth, reqHeight, CaptureFill::OPAQUE,
-                       getDisplayRotation(rotation, device->getInstallOrientation())),
-            mDevice(device),
-            mSourceCrop(sourceCrop) {}
->>>>>>> 8a6b6c3f
 
     const Transform& getTransform() const override { return mDevice->getTransform(); }
     Rect getBounds() const override { return mDevice->getBounds(); }
     int getHeight() const override { return mDevice->getHeight(); }
     int getWidth() const override { return mDevice->getWidth(); }
-<<<<<<< HEAD
     bool isSecure() const override { return mAllowSecureLayers && mDevice->isSecure(); }
-=======
-    bool isSecure() const override { return mDevice->isSecure(); }
->>>>>>> 8a6b6c3f
 
     bool needsFiltering() const override {
         // check if the projection from the logical display to the physical
@@ -389,22 +377,11 @@
     }
 
     Rect getSourceCrop() const override {
-<<<<<<< HEAD
-        // use the (projected) logical display viewport by default
-=======
         // use the projected display viewport by default.
->>>>>>> 8a6b6c3f
         if (mSourceCrop.isEmpty()) {
             return mDevice->getScissor();
         }
 
-<<<<<<< HEAD
-        const int orientation = mDevice->getInstallOrientation();
-        if (orientation == DisplayState::eOrientationDefault) {
-            return mSourceCrop;
-        }
-
-=======
         // Recompute the device transformation for the source crop.
         Transform rotation;
         Transform translatePhysical;
@@ -415,7 +392,6 @@
         const Rect& frame = mDevice->getFrame();
 
         const int orientation = mDevice->getInstallOrientation();
->>>>>>> 8a6b6c3f
         // Install orientation is transparent to the callers.  Apply it now.
         uint32_t flags = 0x00;
         switch (orientation) {
@@ -428,12 +404,6 @@
             case DisplayState::eOrientation270:
                 flags = Transform::ROT_270;
                 break;
-<<<<<<< HEAD
-        }
-        Transform tr;
-        tr.set(flags, getWidth(), getHeight());
-        return tr.transform(mSourceCrop);
-=======
             default:
                 break;
         }
@@ -445,7 +415,6 @@
         const Transform finalTransform =
                 rotation * translatePhysical * scale * translateLogical;
         return finalTransform.transform(mSourceCrop);
->>>>>>> 8a6b6c3f
     }
 
 private:
