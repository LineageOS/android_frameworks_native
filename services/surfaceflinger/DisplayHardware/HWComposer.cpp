/*
 * Copyright (C) 2010 The Android Open Source Project
 *
 * Licensed under the Apache License, Version 2.0 (the "License");
 * you may not use this file except in compliance with the License.
 * You may obtain a copy of the License at
 *
 *      http://www.apache.org/licenses/LICENSE-2.0
 *
 * Unless required by applicable law or agreed to in writing, software
 * distributed under the License is distributed on an "AS IS" BASIS,
 * WITHOUT WARRANTIES OR CONDITIONS OF ANY KIND, either express or implied.
 * See the License for the specific language governing permissions and
 * limitations under the License.
 */

#define ATRACE_TAG ATRACE_TAG_GRAPHICS

#include <stdint.h>
#include <stdio.h>
#include <stdlib.h>
#include <string.h>
#include <sys/types.h>
#include <math.h>

#include <utils/CallStack.h>
#include <utils/Errors.h>
#include <utils/misc.h>
#include <utils/String8.h>
#include <utils/Thread.h>
#include <utils/Trace.h>
#include <utils/Vector.h>

#include <ui/GraphicBuffer.h>

#include <hardware/hardware.h>
#include <hardware/hwcomposer.h>

#include <android/configuration.h>

#include <cutils/log.h>
#include <cutils/properties.h>

#include "HWComposer.h"

#include "../Layer.h"           // needed only for debugging
#include "../SurfaceFlinger.h"

namespace android {

#define MIN_HWC_HEADER_VERSION HWC_HEADER_VERSION

static uint32_t hwcApiVersion(const hwc_composer_device_1_t* hwc) {
    uint32_t hwcVersion = hwc->common.version;
    return hwcVersion & HARDWARE_API_VERSION_2_MAJ_MIN_MASK;
}

static uint32_t hwcHeaderVersion(const hwc_composer_device_1_t* hwc) {
    uint32_t hwcVersion = hwc->common.version;
    return hwcVersion & HARDWARE_API_VERSION_2_HEADER_MASK;
}

static bool hwcHasApiVersion(const hwc_composer_device_1_t* hwc,
        uint32_t version) {
    return hwcApiVersion(hwc) >= (version & HARDWARE_API_VERSION_2_MAJ_MIN_MASK);
}

static bool hwcHasVsyncEvent(const hwc_composer_device_1_t* hwc) {
    return hwcHasApiVersion(hwc, HWC_DEVICE_API_VERSION_0_3);
}

static size_t sizeofHwcLayerList(const hwc_composer_device_1_t* hwc,
        size_t numLayers) {
    if (hwcHasApiVersion(hwc, HWC_DEVICE_API_VERSION_1_0)) {
        return sizeof(hwc_display_contents_1_t) + numLayers*sizeof(hwc_layer_1_t);
    } else {
        return sizeof(hwc_layer_list_t) + numLayers*sizeof(hwc_layer_t);
    }
}

static int hwcEventControl(hwc_composer_device_1_t* hwc, int dpy,
        int event, int enabled) {
    if (hwcHasApiVersion(hwc, HWC_DEVICE_API_VERSION_1_0)) {
        return hwc->eventControl(hwc, dpy, event, enabled);
    } else {
        hwc_composer_device_t* hwc0 = reinterpret_cast<hwc_composer_device_t*>(hwc);
        return hwc0->methods->eventControl(hwc0, event, enabled);
    }
}

static int hwcBlank(hwc_composer_device_1_t* hwc, int dpy, int blank) {
    if (hwcHasApiVersion(hwc, HWC_DEVICE_API_VERSION_1_0)) {
        return hwc->blank(hwc, dpy, blank);
    } else {
        if (blank) {
            hwc_composer_device_t* hwc0 = reinterpret_cast<hwc_composer_device_t*>(hwc);
            return hwc0->set(hwc0, NULL, NULL, NULL);
        } else {
            // HWC 0.x turns the screen on at the next set()
            return NO_ERROR;
        }
    }
}

static int hwcPrepare(hwc_composer_device_1_t* hwc,
        size_t numDisplays, hwc_display_contents_1_t** displays) {
    if (hwcHasApiVersion(hwc, HWC_DEVICE_API_VERSION_1_0)) {
        return hwc->prepare(hwc, numDisplays, displays);
    } else {
        hwc_composer_device_t* hwc0 = reinterpret_cast<hwc_composer_device_t*>(hwc);
        hwc_layer_list_t* list0 = reinterpret_cast<hwc_layer_list_t*>(displays[0]);
        // In the past, SurfaceFlinger would pass a NULL list when doing full
        // OpenGL ES composition. I don't know what, if any, dependencies there
        // are on this behavior, so I'm playing it safe and preserving it.
        // ... and I'm removing it. NULL layers kill the Tegra compositor (RC, Nov 2012)
        /*if (list0->numHwLayers == 0)
            return hwc0->prepare(hwc0, NULL);
        else*/
            return hwc0->prepare(hwc0, list0);
    }
}
static int hwcSet(hwc_composer_device_1_t* hwc, EGLDisplay dpy, EGLSurface sur,
        size_t numDisplays, hwc_display_contents_1_t** displays) {
    int err;
    if (hwcHasApiVersion(hwc, HWC_DEVICE_API_VERSION_1_0)) {
        displays[0]->dpy = dpy;
        displays[0]->sur = sur;
        err = hwc->set(hwc, numDisplays, displays);
    } else {
        hwc_composer_device_t* hwc0 = reinterpret_cast<hwc_composer_device_t*>(hwc);
        hwc_layer_list_t* list0 = reinterpret_cast<hwc_layer_list_t*>(displays[0]);
        err = hwc0->set(hwc0, dpy, sur, list0);
    }
    return err;
}

static uint32_t& hwcFlags(hwc_composer_device_1_t* hwc,
        hwc_display_contents_1_t* display) {
    if (hwcHasApiVersion(hwc, HWC_DEVICE_API_VERSION_1_0)) {
        return display->flags;
    } else {
        hwc_layer_list_t* list0 = reinterpret_cast<hwc_layer_list_t*>(display);
        return list0->flags;
    }
}

static size_t& hwcNumHwLayers(hwc_composer_device_1_t* hwc,
        hwc_display_contents_1_t* display) {
    if (hwcHasApiVersion(hwc, HWC_DEVICE_API_VERSION_1_0)) {
        return display->numHwLayers;
    } else {
        hwc_layer_list_t* list0 = reinterpret_cast<hwc_layer_list_t*>(display);
        return list0->numHwLayers;
    }
}

static void hwcDump(hwc_composer_device_1_t* hwc, char* buff, int buff_len) {
    if (hwcHasApiVersion(hwc, HWC_DEVICE_API_VERSION_1_0)) {
        if (hwc->dump)
            hwc->dump(hwc, buff, buff_len);
    } else if (hwcHasApiVersion(hwc, HWC_DEVICE_API_VERSION_0_1)) {
        hwc_composer_device_t* hwc0 = reinterpret_cast<hwc_composer_device_t*>(hwc);
        if (hwc0->dump)
            hwc0->dump(hwc0, buff, buff_len);
    }
}

// ---------------------------------------------------------------------------

struct HWComposer::cb_context {
    struct callbacks : public hwc_procs_t {
        // these are here to facilitate the transition when adding
        // new callbacks (an implementation can check for NULL before
        // calling a new callback).
        void (*zero[4])(void);
    };
    callbacks procs;
    HWComposer* hwc;
};

// ---------------------------------------------------------------------------

HWComposer::HWComposer(
        const sp<SurfaceFlinger>& flinger,
        EventHandler& handler)
    : mFlinger(flinger),
      mFbDev(0), mHwc(0), mNumDisplays(1),
      mCBContext(new cb_context),
      mEventHandler(handler),
      mDebugForceFakeVSync(false)
{
    for (size_t i =0 ; i<MAX_HWC_DISPLAYS ; i++) {
        mLists[i] = 0;
    }

    for (size_t i=0 ; i<HWC_NUM_PHYSICAL_DISPLAY_TYPES ; i++) {
        mLastHwVSync[i] = 0;
        mVSyncCounts[i] = 0;
    }

    char value[PROPERTY_VALUE_MAX];
    property_get("debug.sf.no_hw_vsync", value, "0");
    mDebugForceFakeVSync = atoi(value);

    bool needVSyncThread = true;

    // Note: some devices may insist that the FB HAL be opened before HWC.
    int fberr = loadFbHalModule();
    loadHwcModule();

    if (mFbDev && mHwc && hwcHasApiVersion(mHwc, HWC_DEVICE_API_VERSION_1_1)) {
        // close FB HAL if we don't needed it.
        // FIXME: this is temporary until we're not forced to open FB HAL
        // before HWC.
        framebuffer_close(mFbDev);
        mFbDev = NULL;
    }

    // If we have no HWC, or a pre-1.1 HWC, an FB dev is mandatory.
    if ((!mHwc || !hwcHasApiVersion(mHwc, HWC_DEVICE_API_VERSION_1_1))
            && !mFbDev) {
        ALOGE("ERROR: failed to open framebuffer (%s), aborting",
                strerror(-fberr));
        abort();
    }

    // these display IDs are always reserved
    for (size_t i=0 ; i<NUM_BUILTIN_DISPLAYS ; i++) {
        mAllocatedDisplayIDs.markBit(i);
    }

    if (mHwc) {
        ALOGI("Using %s version %u.%u", HWC_HARDWARE_COMPOSER,
              (hwcApiVersion(mHwc) >> 24) & 0xff,
              (hwcApiVersion(mHwc) >> 16) & 0xff);
        if (hwcHasApiVersion(mHwc, HWC_DEVICE_API_VERSION_1_0)) {
            if (mHwc->registerProcs) {
                mCBContext->hwc = this;
                mCBContext->procs.invalidate = &hook_invalidate;
                mCBContext->procs.vsync = &hook_vsync;
                if (hwcHasApiVersion(mHwc, HWC_DEVICE_API_VERSION_1_1))
                    mCBContext->procs.hotplug = &hook_hotplug;
                else
                    mCBContext->procs.hotplug = NULL;
                memset(mCBContext->procs.zero, 0, sizeof(mCBContext->procs.zero));
                mHwc->registerProcs(mHwc, &mCBContext->procs);
            }
        } else {
            hwc_composer_device_t* hwc0 = reinterpret_cast<hwc_composer_device_t*>(mHwc);
            if (hwc0->registerProcs) {
                mCBContext->hwc = this;
                mCBContext->procs.invalidate = &hook_invalidate;
                mCBContext->procs.vsync = &hook_vsync;
                memset(mCBContext->procs.zero, 0, sizeof(mCBContext->procs.zero));
                hwc0->registerProcs(hwc0, &mCBContext->procs);
            }
        }

        // don't need a vsync thread if we have a hardware composer
        needVSyncThread = false;
        // always turn vsync off when we start
        if (hwcHasVsyncEvent(mHwc)) {
            eventControl(HWC_DISPLAY_PRIMARY, HWC_EVENT_VSYNC, 0);
            // the number of displays we actually have depends on the
            // hw composer version
            if (hwcHasApiVersion(mHwc, HWC_DEVICE_API_VERSION_1_3)) {
                // 1.3 adds support for virtual displays
                mNumDisplays = MAX_HWC_DISPLAYS;
            } else if (hwcHasApiVersion(mHwc, HWC_DEVICE_API_VERSION_1_1)) {
                // 1.1 adds support for multiple displays
                mNumDisplays = NUM_BUILTIN_DISPLAYS;
            } else {
                mNumDisplays = 1;
            }
        } else {
            needVSyncThread = true;
            mNumDisplays = 1;
        }
    }

    if (mFbDev) {
        ALOG_ASSERT(!(mHwc && hwcHasApiVersion(mHwc, HWC_DEVICE_API_VERSION_1_1)),
                "should only have fbdev if no hwc or hwc is 1.0");

        DisplayData& disp(mDisplayData[HWC_DISPLAY_PRIMARY]);
        disp.connected = true;
        disp.width = mFbDev->width;
        disp.height = mFbDev->height;
        disp.format = mFbDev->format;
        disp.xdpi = mFbDev->xdpi;
        disp.ydpi = mFbDev->ydpi;
        if (disp.refresh == 0) {
            disp.refresh = nsecs_t(1e9 / mFbDev->fps);
            ALOGW("getting VSYNC period from fb HAL: %lld", disp.refresh);
        }
        if (disp.refresh == 0) {
            disp.refresh = nsecs_t(1e9 / 60.0);
            ALOGW("getting VSYNC period from thin air: %lld",
                    mDisplayData[HWC_DISPLAY_PRIMARY].refresh);
        }
    } else if (mHwc) {
        // here we're guaranteed to have at least HWC 1.1
        for (size_t i =0 ; i<NUM_BUILTIN_DISPLAYS ; i++) {
            queryDisplayProperties(i);
        }
    }

    if (needVSyncThread) {
        // we don't have VSYNC support, we need to fake it
        mVSyncThread = new VSyncThread(*this);
    }
}

HWComposer::~HWComposer() {
    if (mHwc) {
        eventControl(HWC_DISPLAY_PRIMARY, HWC_EVENT_VSYNC, 0);
    }
    if (mVSyncThread != NULL) {
        mVSyncThread->requestExitAndWait();
    }
    if (mHwc) {
        hwc_close_1(mHwc);
    }
    if (mFbDev) {
        framebuffer_close(mFbDev);
    }
    delete mCBContext;
}

// Load and prepare the hardware composer module.  Sets mHwc.
void HWComposer::loadHwcModule()
{
    hw_module_t const* module;

    if (hw_get_module(HWC_HARDWARE_MODULE_ID, &module) != 0) {
        ALOGE("%s module not found", HWC_HARDWARE_MODULE_ID);
        return;
    }

    int err = hwc_open_1(module, &mHwc);
    if (err) {
        ALOGE("%s device failed to initialize (%s)",
              HWC_HARDWARE_COMPOSER, strerror(-err));
        return;
    }

    if (HWC_REMOVE_DEPRECATED_VERSIONS &&
        (!hwcHasApiVersion(mHwc, HWC_DEVICE_API_VERSION_1_0) ||
            hwcHeaderVersion(mHwc) < MIN_HWC_HEADER_VERSION ||
            hwcHeaderVersion(mHwc) > HWC_HEADER_VERSION)) {
        ALOGE("%s device version %#x unsupported, will not be used",
              HWC_HARDWARE_COMPOSER, mHwc->common.version);
        hwc_close_1(mHwc);
        mHwc = NULL;
        return;
    }
}

// Load and prepare the FB HAL, which uses the gralloc module.  Sets mFbDev.
int HWComposer::loadFbHalModule()
{
    hw_module_t const* module;

    int err = hw_get_module(GRALLOC_HARDWARE_MODULE_ID, &module);
    if (err != 0) {
        ALOGE("%s module not found", GRALLOC_HARDWARE_MODULE_ID);
        return err;
    }

    return framebuffer_open(module, &mFbDev);
}

status_t HWComposer::initCheck() const {
    return mHwc ? NO_ERROR : NO_INIT;
}

void HWComposer::hook_invalidate(const struct hwc_procs* procs) {
    cb_context* ctx = reinterpret_cast<cb_context*>(
            const_cast<hwc_procs_t*>(procs));
    ctx->hwc->invalidate();
}

void HWComposer::hook_vsync(const struct hwc_procs* procs, int disp,
        int64_t timestamp) {
    cb_context* ctx = reinterpret_cast<cb_context*>(
            const_cast<hwc_procs_t*>(procs));
    ctx->hwc->vsync(disp, timestamp);
}

void HWComposer::hook_hotplug(const struct hwc_procs* procs, int disp,
        int connected) {
    cb_context* ctx = reinterpret_cast<cb_context*>(
            const_cast<hwc_procs_t*>(procs));
    ctx->hwc->hotplug(disp, connected);
}

void HWComposer::invalidate() {
    mFlinger->repaintEverything();
}

void HWComposer::vsync(int disp, int64_t timestamp) {
    if (uint32_t(disp) < HWC_NUM_PHYSICAL_DISPLAY_TYPES) {
        {
            Mutex::Autolock _l(mLock);

            // There have been reports of HWCs that signal several vsync events
            // with the same timestamp when turning the display off and on. This
            // is a bug in the HWC implementation, but filter the extra events
            // out here so they don't cause havoc downstream.
            if (timestamp == mLastHwVSync[disp]) {
                ALOGW("Ignoring duplicate VSYNC event from HWC (t=%lld)",
                        timestamp);
                return;
            }

            mLastHwVSync[disp] = timestamp;
        }

        char tag[16];
        snprintf(tag, sizeof(tag), "HW_VSYNC_%1u", disp);
        ATRACE_INT(tag, ++mVSyncCounts[disp] & 1);

        mEventHandler.onVSyncReceived(disp, timestamp);
    }
}

void HWComposer::hotplug(int disp, int connected) {
    if (disp == HWC_DISPLAY_PRIMARY || disp >= VIRTUAL_DISPLAY_ID_BASE) {
        ALOGE("hotplug event received for invalid display: disp=%d connected=%d",
                disp, connected);
        return;
    }
    queryDisplayProperties(disp);
    mEventHandler.onHotplugReceived(disp, bool(connected));
}

static float getDefaultDensity(uint32_t height) {
    if (height >= 1080) return ACONFIGURATION_DENSITY_XHIGH;
    else                return ACONFIGURATION_DENSITY_TV;
}

static const uint32_t DISPLAY_ATTRIBUTES[] = {
    HWC_DISPLAY_VSYNC_PERIOD,
    HWC_DISPLAY_WIDTH,
    HWC_DISPLAY_HEIGHT,
    HWC_DISPLAY_DPI_X,
    HWC_DISPLAY_DPI_Y,
    HWC_DISPLAY_NO_ATTRIBUTE,
};
#define NUM_DISPLAY_ATTRIBUTES (sizeof(DISPLAY_ATTRIBUTES) / sizeof(DISPLAY_ATTRIBUTES)[0])

status_t HWComposer::queryDisplayProperties(int disp) {

    LOG_ALWAYS_FATAL_IF(!mHwc || !hwcHasApiVersion(mHwc, HWC_DEVICE_API_VERSION_1_1));

    // use zero as default value for unspecified attributes
    int32_t values[NUM_DISPLAY_ATTRIBUTES - 1];
    memset(values, 0, sizeof(values));

    uint32_t config;
    size_t numConfigs = 1;
    status_t err = mHwc->getDisplayConfigs(mHwc, disp, &config, &numConfigs);
    if (err != NO_ERROR) {
        // this can happen if an unpluggable display is not connected
        mDisplayData[disp].connected = false;
        return err;
    }

    err = mHwc->getDisplayAttributes(mHwc, disp, config, DISPLAY_ATTRIBUTES, values);
    if (err != NO_ERROR) {
        // we can't get this display's info. turn it off.
        mDisplayData[disp].connected = false;
        return err;
    }

    int32_t w = 0, h = 0;
    for (size_t i = 0; i < NUM_DISPLAY_ATTRIBUTES - 1; i++) {
        switch (DISPLAY_ATTRIBUTES[i]) {
        case HWC_DISPLAY_VSYNC_PERIOD:
            mDisplayData[disp].refresh = nsecs_t(values[i]);
            break;
        case HWC_DISPLAY_WIDTH:
            mDisplayData[disp].width = values[i];
            break;
        case HWC_DISPLAY_HEIGHT:
            mDisplayData[disp].height = values[i];
            break;
        case HWC_DISPLAY_DPI_X:
            mDisplayData[disp].xdpi = values[i] / 1000.0f;
            break;
        case HWC_DISPLAY_DPI_Y:
            mDisplayData[disp].ydpi = values[i] / 1000.0f;
            break;
        default:
            ALOG_ASSERT(false, "unknown display attribute[%d] %#x",
                    i, DISPLAY_ATTRIBUTES[i]);
            break;
        }
    }

    // FIXME: what should we set the format to?
    mDisplayData[disp].format = HAL_PIXEL_FORMAT_RGBA_8888;
    mDisplayData[disp].connected = true;
    if (mDisplayData[disp].xdpi == 0.0f || mDisplayData[disp].ydpi == 0.0f) {
        float dpi = getDefaultDensity(h);
        mDisplayData[disp].xdpi = dpi;
        mDisplayData[disp].ydpi = dpi;
    }
    return NO_ERROR;
}

status_t HWComposer::setVirtualDisplayProperties(int32_t id,
        uint32_t w, uint32_t h, uint32_t format) {
    if (id < VIRTUAL_DISPLAY_ID_BASE || id >= int32_t(mNumDisplays) ||
            !mAllocatedDisplayIDs.hasBit(id)) {
        return BAD_INDEX;
    }
    mDisplayData[id].width = w;
    mDisplayData[id].height = h;
    mDisplayData[id].format = format;
    mDisplayData[id].xdpi = mDisplayData[id].ydpi = getDefaultDensity(h);
    return NO_ERROR;
}

int32_t HWComposer::allocateDisplayId() {
    if (mAllocatedDisplayIDs.count() >= mNumDisplays) {
        return NO_MEMORY;
    }
    int32_t id = mAllocatedDisplayIDs.firstUnmarkedBit();
    mAllocatedDisplayIDs.markBit(id);
    mDisplayData[id].connected = true;
    return id;
}

status_t HWComposer::freeDisplayId(int32_t id) {
    if (id < NUM_BUILTIN_DISPLAYS) {
        // cannot free the reserved IDs
        return BAD_VALUE;
    }
    if (uint32_t(id)>31 || !mAllocatedDisplayIDs.hasBit(id)) {
        return BAD_INDEX;
    }
    mAllocatedDisplayIDs.clearBit(id);
    mDisplayData[id].connected = false;
    return NO_ERROR;
}

nsecs_t HWComposer::getRefreshPeriod(int disp) const {
    return mDisplayData[disp].refresh;
}

nsecs_t HWComposer::getRefreshTimestamp(int disp) const {
    // this returns the last refresh timestamp.
    // if the last one is not available, we estimate it based on
    // the refresh period and whatever closest timestamp we have.
    Mutex::Autolock _l(mLock);
    nsecs_t now = systemTime(CLOCK_MONOTONIC);
    return now - ((now - mLastHwVSync[disp]) %  mDisplayData[disp].refresh);
}

sp<Fence> HWComposer::getDisplayFence(int disp) const {
    return mDisplayData[disp].lastDisplayFence;
}

uint32_t HWComposer::getWidth(int disp) const {
    return mDisplayData[disp].width;
}

uint32_t HWComposer::getHeight(int disp) const {
    return mDisplayData[disp].height;
}

uint32_t HWComposer::getFormat(int disp) const {
    return mDisplayData[disp].format;
}

float HWComposer::getDpiX(int disp) const {
    return mDisplayData[disp].xdpi;
}

float HWComposer::getDpiY(int disp) const {
    return mDisplayData[disp].ydpi;
}

bool HWComposer::isConnected(int disp) const {
    return mDisplayData[disp].connected;
}

void HWComposer::eventControl(int disp, int event, int enabled) {
    if (uint32_t(disp)>31 || !mAllocatedDisplayIDs.hasBit(disp)) {
        ALOGD("eventControl ignoring event %d on unallocated disp %d (en=%d)",
              event, disp, enabled);
        return;
    }
    status_t err = NO_ERROR;
<<<<<<< HEAD
    if (mHwc && !mDebugForceFakeVSync && hwcHasVsyncEvent(mHwc))  {
        if (hwcHasApiVersion(mHwc, HWC_DEVICE_API_VERSION_1_0)) {
            // NOTE: we use our own internal lock here because we have to call
            // into the HWC with the lock held, and we want to make sure
            // that even if HWC blocks (which it shouldn't), it won't
            // affect other threads.
            Mutex::Autolock _l(mEventControlLock);
            const int32_t eventBit = 1UL << event;
            const int32_t newValue = enabled ? eventBit : 0;
            const int32_t oldValue = mDisplayData[disp].events & eventBit;
            if (newValue != oldValue) {
                ATRACE_CALL();
                err = hwcEventControl(mHwc, disp, event, enabled);
                if (!err) {
                    int32_t& events(mDisplayData[disp].events);
                    events = (events & ~eventBit) | newValue;
                }
            }
        } else {
            err = hwcEventControl(mHwc, disp, event, enabled);
        }
        // error here should not happen -- not sure what we should
        // do if it does.
        ALOGE_IF(err, "eventControl(%d, %d) failed %s",
                event, enabled, strerror(-err));
    }
=======
    switch(event) {
        case EVENT_VSYNC:
            if (mHwc && !mDebugForceFakeVSync) {
                // NOTE: we use our own internal lock here because we have to
                // call into the HWC with the lock held, and we want to make
                // sure that even if HWC blocks (which it shouldn't), it won't
                // affect other threads.
                Mutex::Autolock _l(mEventControlLock);
                const int32_t eventBit = 1UL << event;
                const int32_t newValue = enabled ? eventBit : 0;
                const int32_t oldValue = mDisplayData[disp].events & eventBit;
                if (newValue != oldValue) {
                    ATRACE_CALL();
                    err = mHwc->eventControl(mHwc, disp, event, enabled);
                    if (!err) {
                        int32_t& events(mDisplayData[disp].events);
                        events = (events & ~eventBit) | newValue;
                    }
                }
                // error here should not happen -- not sure what we should
                // do if it does.
                ALOGE_IF(err, "eventControl(%d, %d) failed %s",
                         event, enabled, strerror(-err));
            }
>>>>>>> 7e9316b5

            if (err == NO_ERROR && mVSyncThread != NULL) {
                mVSyncThread->setEnabled(enabled);
            }
            break;
        case EVENT_ORIENTATION:
            // Orientation event
            err = mHwc->eventControl(mHwc, disp, event, enabled);
            break;
        default:
            ALOGW("eventControl got unexpected event %d (disp=%d en=%d)",
                    event, disp, enabled);
            break;
    }
    return;
}

status_t HWComposer::createWorkList(int32_t id, size_t numLayers) {
    if (uint32_t(id)>31 || !mAllocatedDisplayIDs.hasBit(id)) {
        return BAD_INDEX;
    }

    if (mHwc) {
        DisplayData& disp(mDisplayData[id]);
        if (hwcHasApiVersion(mHwc, HWC_DEVICE_API_VERSION_1_1)) {
            // we need space for the HWC_FRAMEBUFFER_TARGET
            numLayers++;
        }
        if (disp.capacity < numLayers || disp.list == NULL) {
            size_t size = sizeofHwcLayerList(mHwc, numLayers);
            free(disp.list);
            disp.list = (hwc_display_contents_1_t*)malloc(size);
            disp.capacity = numLayers;
        }
        if (hwcHasApiVersion(mHwc, HWC_DEVICE_API_VERSION_1_1)) {
            disp.framebufferTarget = &disp.list->hwLayers[numLayers - 1];
            memset(disp.framebufferTarget, 0, sizeof(hwc_layer_1_t));
            const hwc_rect_t r = { 0, 0, (int) disp.width, (int) disp.height };
            disp.framebufferTarget->compositionType = HWC_FRAMEBUFFER_TARGET;
            disp.framebufferTarget->hints = 0;
            disp.framebufferTarget->flags = 0;
            disp.framebufferTarget->handle = disp.fbTargetHandle;
            disp.framebufferTarget->transform = 0;
            disp.framebufferTarget->blending = HWC_BLENDING_PREMULT;
            if (hwcHasApiVersion(mHwc, HWC_DEVICE_API_VERSION_1_3)) {
                disp.framebufferTarget->sourceCropf.left = 0;
                disp.framebufferTarget->sourceCropf.top = 0;
                disp.framebufferTarget->sourceCropf.right = disp.width;
                disp.framebufferTarget->sourceCropf.bottom = disp.height;
            } else {
                disp.framebufferTarget->sourceCrop = r;
            }
            disp.framebufferTarget->displayFrame = r;
            disp.framebufferTarget->visibleRegionScreen.numRects = 1;
            disp.framebufferTarget->visibleRegionScreen.rects =
                &disp.framebufferTarget->displayFrame;
            disp.framebufferTarget->acquireFenceFd = -1;
            disp.framebufferTarget->releaseFenceFd = -1;
            disp.framebufferTarget->planeAlpha = 0xFF;
        }
        if (hwcHasApiVersion(mHwc, HWC_DEVICE_API_VERSION_1_0)) {
            disp.list->retireFenceFd = -1;
        }
        hwcFlags(mHwc, disp.list) = HWC_GEOMETRY_CHANGED;
        hwcNumHwLayers(mHwc, disp.list) = numLayers;
    }
    return NO_ERROR;
}

status_t HWComposer::setFramebufferTarget(int32_t id,
        const sp<Fence>& acquireFence, const sp<GraphicBuffer>& buf) {
    if (uint32_t(id)>31 || !mAllocatedDisplayIDs.hasBit(id)) {
        return BAD_INDEX;
    }
    DisplayData& disp(mDisplayData[id]);
    if (!disp.framebufferTarget) {
        // this should never happen, but apparently eglCreateWindowSurface()
        // triggers a Surface::queueBuffer()  on some
        // devices (!?) -- log and ignore.
        ALOGE("HWComposer: framebufferTarget is null");
        return NO_ERROR;
    }

    int acquireFenceFd = -1;
    if (acquireFence->isValid()) {
        acquireFenceFd = acquireFence->dup();
    }

    // ALOGD("fbPost: handle=%p, fence=%d", buf->handle, acquireFenceFd);
    disp.fbTargetHandle = buf->handle;
    disp.framebufferTarget->handle = disp.fbTargetHandle;
    disp.framebufferTarget->acquireFenceFd = acquireFenceFd;
    return NO_ERROR;
}

status_t HWComposer::prepare() {
    for (size_t i=0 ; i<mNumDisplays ; i++) {
        DisplayData& disp(mDisplayData[i]);
        if (disp.framebufferTarget) {
            // make sure to reset the type to HWC_FRAMEBUFFER_TARGET
            // DO NOT reset the handle field to NULL, because it's possible
            // that we have nothing to redraw (eg: eglSwapBuffers() not called)
            // in which case, we should continue to use the same buffer.
            LOG_FATAL_IF(disp.list == NULL);
            disp.framebufferTarget->compositionType = HWC_FRAMEBUFFER_TARGET;
        }
        if (!disp.connected && disp.list != NULL) {
            ALOGW("WARNING: disp %d: connected, non-null list, layers=%d",
                    i, hwcNumHwLayers(mHwc, disp.list));
        }
        mLists[i] = disp.list;
        if (mLists[i]) {
            if (hwcHasApiVersion(mHwc, HWC_DEVICE_API_VERSION_1_3)) {
                mLists[i]->outbuf = NULL;
                mLists[i]->outbufAcquireFenceFd = -1;
            } else if (hwcHasApiVersion(mHwc, HWC_DEVICE_API_VERSION_1_1)) {
                // garbage data to catch improper use
                mLists[i]->dpy = (hwc_display_t)0xDEADBEEF;
                mLists[i]->sur = (hwc_surface_t)0xDEADBEEF;
            } else if (hwcHasApiVersion(mHwc, HWC_DEVICE_API_VERSION_1_0)) {
                mLists[i]->dpy = EGL_NO_DISPLAY;
                mLists[i]->sur = EGL_NO_SURFACE;
            }
        }
    }
    int err = hwcPrepare(mHwc, mNumDisplays, mLists);
    ALOGE_IF(err, "HWComposer: prepare failed (%s)", strerror(-err));

    if (err == NO_ERROR) {
        if (hwcHasApiVersion(mHwc, HWC_DEVICE_API_VERSION_1_0)) {
            // here we're just making sure that "skip" layers are set
            // to HWC_FRAMEBUFFER and we're also counting how many layers
            // we have of each type.
            for (size_t i=0 ; i<mNumDisplays ; i++) {
                DisplayData& disp(mDisplayData[i]);
                disp.hasFbComp = false;
                disp.hasOvComp = false;
                if (disp.list) {
                    for (size_t i=0 ; i<hwcNumHwLayers(mHwc, disp.list) ; i++) {
                        hwc_layer_1_t& l = disp.list->hwLayers[i];

                        //ALOGD("prepare: %d, type=%d, handle=%p",
                        //        i, l.compositionType, l.handle);

                        if (l.flags & HWC_SKIP_LAYER) {
                            l.compositionType = HWC_FRAMEBUFFER;
                        }
                        if (l.compositionType == HWC_FRAMEBUFFER) {
                            disp.hasFbComp = true;
                        }
                        if (l.compositionType == HWC_OVERLAY) {
                            disp.hasOvComp = true;
                        }
                    }
                }
            }
        } else {
            DisplayData& disp(mDisplayData[0]);
            disp.hasFbComp = false;
            disp.hasOvComp = false;
            if (disp.list) {
<<<<<<< HEAD
                hwc_layer_list_t* list0 = reinterpret_cast<hwc_layer_list_t*>(disp.list);
                for (size_t i=0 ; i<hwcNumHwLayers(mHwc, disp.list) ; i++) {
                    hwc_layer_t& l = list0->hwLayers[i];
=======
                for (size_t j=0 ; j<disp.list->numHwLayers ; j++) {
                    hwc_layer_1_t& l = disp.list->hwLayers[j];
>>>>>>> 7e9316b5

                    //ALOGD("prepare: %d, type=%d, handle=%p",
                    //        j, l.compositionType, l.handle);

                    if ((i == DisplayDevice::DISPLAY_PRIMARY) &&
                                l.flags & HWC_SKIP_LAYER) {
                        l.compositionType = HWC_FRAMEBUFFER;
                    }
                    if (l.compositionType == HWC_FRAMEBUFFER) {
                        disp.hasFbComp = true;
                    }
                    if (l.compositionType == HWC_OVERLAY) {
                        disp.hasOvComp = true;
                    }
                }
                if (disp.list->numHwLayers == (disp.framebufferTarget ? 1 : 0)) {
                    disp.hasFbComp = true;
                }
            } else {
                disp.hasFbComp = true;
            }

        }

    }
    return (status_t)err;
}

bool HWComposer::hasHwcComposition(int32_t id) const {
    if (!mHwc || uint32_t(id)>31 || !mAllocatedDisplayIDs.hasBit(id))
        return false;
    return mDisplayData[id].hasOvComp;
}

bool HWComposer::hasGlesComposition(int32_t id) const {
    if (!mHwc || uint32_t(id)>31 || !mAllocatedDisplayIDs.hasBit(id))
        return true;
    return mDisplayData[id].hasFbComp;
}

sp<Fence> HWComposer::getAndResetReleaseFence(int32_t id) {
    if (uint32_t(id)>31 || !mAllocatedDisplayIDs.hasBit(id))
        return Fence::NO_FENCE;

    int fd = INVALID_OPERATION;
    if (mHwc && hwcHasApiVersion(mHwc, HWC_DEVICE_API_VERSION_1_1)) {
        const DisplayData& disp(mDisplayData[id]);
        if (disp.framebufferTarget) {
            fd = disp.framebufferTarget->releaseFenceFd;
            disp.framebufferTarget->acquireFenceFd = -1;
            disp.framebufferTarget->releaseFenceFd = -1;
        }
    }
    return fd >= 0 ? new Fence(fd) : Fence::NO_FENCE;
}

status_t HWComposer::commit() {
    int err = NO_ERROR;
    if (mHwc) {
        if (hwcHasApiVersion(mHwc, HWC_DEVICE_API_VERSION_1_0)) {
            if (!hwcHasApiVersion(mHwc, HWC_DEVICE_API_VERSION_1_1)) {
                // On version 1.0, the OpenGL ES target surface is communicated
                // by the (dpy, sur) fields and we are guaranteed to have only
                // a single display.
                mLists[0]->dpy = eglGetCurrentDisplay();
                mLists[0]->sur = eglGetCurrentSurface(EGL_DRAW);
            }
            for (size_t i=VIRTUAL_DISPLAY_ID_BASE; i<mNumDisplays; i++) {
                DisplayData& disp(mDisplayData[i]);
                if (disp.outbufHandle) {
                    mLists[i]->outbuf = disp.outbufHandle;
                    mLists[i]->outbufAcquireFenceFd =
                        disp.outbufAcquireFence->dup();
                }
            }
            err = mHwc->set(mHwc, mNumDisplays, mLists);
        } else {
            err = hwcSet(mHwc, eglGetCurrentDisplay(), eglGetCurrentSurface(EGL_DRAW), mNumDisplays,
                    const_cast<hwc_display_contents_1_t**>(mLists));
        }

        for (size_t i=0 ; i<mNumDisplays ; i++) {
            DisplayData& disp(mDisplayData[i]);
            disp.lastDisplayFence = disp.lastRetireFence;
            disp.lastRetireFence = Fence::NO_FENCE;
            if (disp.list) {
                if (hwcHasApiVersion(mHwc, HWC_DEVICE_API_VERSION_1_0)) {
                    if (disp.list->retireFenceFd != -1) {
                        disp.lastRetireFence = new Fence(disp.list->retireFenceFd);
                        disp.list->retireFenceFd = -1;
                    }
                }
                hwcFlags(mHwc, disp.list) &= ~HWC_GEOMETRY_CHANGED;
            }
        }
    }
    return (status_t)err;
}

status_t HWComposer::release(int disp) {
    LOG_FATAL_IF(disp >= VIRTUAL_DISPLAY_ID_BASE);
    if (mHwc) {
        if (hwcHasVsyncEvent(mHwc)) {
            eventControl(disp, HWC_EVENT_VSYNC, 0);
        }
        return (status_t)hwcBlank(mHwc, disp, 1);
    }
    return NO_ERROR;
}

status_t HWComposer::acquire(int disp) {
    LOG_FATAL_IF(disp >= VIRTUAL_DISPLAY_ID_BASE);
    if (mHwc) {
        return (status_t)hwcBlank(mHwc, disp, 0);
    }
    return NO_ERROR;
}

void HWComposer::disconnectDisplay(int disp) {
    LOG_ALWAYS_FATAL_IF(disp < 0 || disp == HWC_DISPLAY_PRIMARY);
    DisplayData& dd(mDisplayData[disp]);
    free(dd.list);
    dd.list = NULL;
    dd.framebufferTarget = NULL;    // points into dd.list
    dd.fbTargetHandle = NULL;
    dd.outbufHandle = NULL;
    dd.lastRetireFence = Fence::NO_FENCE;
    dd.lastDisplayFence = Fence::NO_FENCE;
    dd.outbufAcquireFence = Fence::NO_FENCE;
}

int HWComposer::getVisualID() const {
    if (mHwc && hwcHasApiVersion(mHwc, HWC_DEVICE_API_VERSION_1_1)) {
        // FIXME: temporary hack until HAL_PIXEL_FORMAT_IMPLEMENTATION_DEFINED
        // is supported by the implementation. we can only be in this case
        // if we have HWC 1.1
        return HAL_PIXEL_FORMAT_RGBA_8888;
        //return HAL_PIXEL_FORMAT_IMPLEMENTATION_DEFINED;
    } else {
        return mFbDev->format;
    }
}

bool HWComposer::supportsFramebufferTarget() const {
    return (mHwc && hwcHasApiVersion(mHwc, HWC_DEVICE_API_VERSION_1_1));
}

int HWComposer::fbPost(int32_t id,
        const sp<Fence>& acquireFence, const sp<GraphicBuffer>& buffer) {
    if (mHwc && hwcHasApiVersion(mHwc, HWC_DEVICE_API_VERSION_1_1)) {
        return setFramebufferTarget(id, acquireFence, buffer);
    } else {
        acquireFence->waitForever("HWComposer::fbPost");
        return mFbDev->post(mFbDev, buffer->handle);
    }
}

int HWComposer::fbCompositionComplete() {
    if (mHwc && hwcHasApiVersion(mHwc, HWC_DEVICE_API_VERSION_1_1))
        return NO_ERROR;

    if (mFbDev->compositionComplete) {
        return mFbDev->compositionComplete(mFbDev);
    } else {
        return INVALID_OPERATION;
    }
}

void HWComposer::fbDump(String8& result) {
    if (mFbDev && mFbDev->common.version >= 1 && mFbDev->dump) {
        const size_t SIZE = 4096;
        char buffer[SIZE];
        mFbDev->dump(mFbDev, buffer, SIZE);
        result.append(buffer);
    }
}

status_t HWComposer::setOutputBuffer(int32_t id, const sp<Fence>& acquireFence,
        const sp<GraphicBuffer>& buf) {
    if (uint32_t(id)>31 || !mAllocatedDisplayIDs.hasBit(id))
        return BAD_INDEX;
    if (id < VIRTUAL_DISPLAY_ID_BASE)
        return INVALID_OPERATION;

    DisplayData& disp(mDisplayData[id]);
    disp.outbufHandle = buf->handle;
    disp.outbufAcquireFence = acquireFence;
    return NO_ERROR;
}

sp<Fence> HWComposer::getLastRetireFence(int32_t id) {
    if (uint32_t(id)>31 || !mAllocatedDisplayIDs.hasBit(id))
        return Fence::NO_FENCE;
    return mDisplayData[id].lastRetireFence;
}

/*
 * Helper template to implement a concrete HWCLayer
 * This holds the pointer to the concrete hwc layer type
 * and implements the "iterable" side of HWCLayer.
 */
template<typename CONCRETE, typename HWCTYPE>
class Iterable : public HWComposer::HWCLayer {
protected:
    HWCTYPE* const mLayerList;
    HWCTYPE* mCurrentLayer;
    Iterable(HWCTYPE* layer) : mLayerList(layer), mCurrentLayer(layer) { }
    inline HWCTYPE const * getLayer() const { return mCurrentLayer; }
    inline HWCTYPE* getLayer() { return mCurrentLayer; }
    virtual ~Iterable() { }
private:
    // returns a copy of ourselves
    virtual HWComposer::HWCLayer* dup() {
        return new CONCRETE( static_cast<const CONCRETE&>(*this) );
    }
    virtual status_t setLayer(size_t index) {
        mCurrentLayer = &mLayerList[index];
        return NO_ERROR;
    }
};

// #if !HWC_REMOVE_DEPRECATED_VERSIONS
/*
 * Concrete implementation of HWCLayer for HWC_DEVICE_API_VERSION_0_3
 * This implements the HWCLayer side of HWCIterableLayer.
 */
class HWCLayerVersion0 : public Iterable<HWCLayerVersion0, hwc_layer_t> {
public:
    HWCLayerVersion0(hwc_layer_t* layer)
        : Iterable<HWCLayerVersion0, hwc_layer_t>(layer) { }

    virtual int32_t getCompositionType() const {
        return getLayer()->compositionType;
    }
    virtual uint32_t getHints() const {
        return getLayer()->hints;
    }
    virtual int getAndResetReleaseFenceFd() {
        // not supported on VERSION_03
        return -1;
    }
    virtual sp<Fence> getAndResetReleaseFence() {
        // not supported on VERSION_03
        return Fence::NO_FENCE;
    }
    virtual void setPlaneAlpha(uint8_t alpha) {
        if (alpha < 0xFF) {
            getLayer()->flags |= HWC_SKIP_LAYER;
        }
    }
    virtual void setAcquireFenceFd(int fenceFd) {
        if (fenceFd != -1) {
            ALOGE("HWC 0.x can't handle acquire fences");
            close(fenceFd);
        }
    }
    virtual void setDefaultState() {
        getLayer()->compositionType = HWC_FRAMEBUFFER;
        getLayer()->hints = 0;
        getLayer()->flags = HWC_SKIP_LAYER;
        getLayer()->handle = 0;
        getLayer()->transform = 0;
        getLayer()->blending = HWC_BLENDING_NONE;
        getLayer()->visibleRegionScreen.numRects = 0;
        getLayer()->visibleRegionScreen.rects = NULL;
    }
    virtual void setSkip(bool skip) {
        if (skip) {
            getLayer()->flags |= HWC_SKIP_LAYER;
        } else {
            getLayer()->flags &= ~HWC_SKIP_LAYER;
        }
    }
    virtual void setBlending(uint32_t blending) {
        getLayer()->blending = blending;
    }
    virtual void setTransform(uint32_t transform) {
        getLayer()->transform = transform;
    }
    virtual void setFrame(const Rect& frame) {
        reinterpret_cast<Rect&>(getLayer()->displayFrame) = frame;
    }
    virtual void setCrop(const FloatRect& crop) {
        reinterpret_cast<FloatRect&>(getLayer()->sourceCrop) = crop;
    }
    virtual void setVisibleRegionScreen(const Region& reg) {
        // Region::getSharedBuffer creates a reference to the underlying
        // SharedBuffer of this Region, this reference is freed
        // in onDisplayed()
        hwc_region_t& visibleRegion = getLayer()->visibleRegionScreen;
        SharedBuffer const* sb = reg.getSharedBuffer(&visibleRegion.numRects);
        visibleRegion.rects = reinterpret_cast<hwc_rect_t const *>(sb->data());
    }
    virtual void setBuffer(const sp<GraphicBuffer>& buffer) {
        if (buffer == 0 || buffer->handle == 0) {
            getLayer()->compositionType = HWC_FRAMEBUFFER;
            getLayer()->flags |= HWC_SKIP_LAYER;
            getLayer()->handle = 0;
        } else {
            getLayer()->handle = buffer->handle;
        }
    }
    virtual void onDisplayed() {
        hwc_region_t& visibleRegion = getLayer()->visibleRegionScreen;
        SharedBuffer const* sb = SharedBuffer::bufferFromData(visibleRegion.rects);
        if (sb) {
            sb->release();
            // not technically needed but safer
            visibleRegion.numRects = 0;
            visibleRegion.rects = NULL;
        }

    }
};
// #endif // !HWC_REMOVE_DEPRECATED_VERSIONS

/*
 * Concrete implementation of HWCLayer for HWC_DEVICE_API_VERSION_1_0.
 * This implements the HWCLayer side of HWCIterableLayer.
 */
class HWCLayerVersion1 : public Iterable<HWCLayerVersion1, hwc_layer_1_t> {
    struct hwc_composer_device_1* mHwc;
public:
    HWCLayerVersion1(struct hwc_composer_device_1* hwc, hwc_layer_1_t* layer)
        : Iterable<HWCLayerVersion1, hwc_layer_1_t>(layer), mHwc(hwc) { }

    virtual int32_t getCompositionType() const {
        return getLayer()->compositionType;
    }
    virtual uint32_t getHints() const {
        return getLayer()->hints;
    }
    virtual sp<Fence> getAndResetReleaseFence() {
        int fd = getLayer()->releaseFenceFd;
        getLayer()->releaseFenceFd = -1;
        return fd >= 0 ? new Fence(fd) : Fence::NO_FENCE;
    }
    virtual void setAcquireFenceFd(int fenceFd) {
        getLayer()->acquireFenceFd = fenceFd;
    }
    virtual void setPerFrameDefaultState() {
        //getLayer()->compositionType = HWC_FRAMEBUFFER;
    }
    virtual void setPlaneAlpha(uint8_t alpha) {
        if (hwcHasApiVersion(mHwc, HWC_DEVICE_API_VERSION_1_2)) {
            getLayer()->planeAlpha = alpha;
        } else {
            if (alpha < 0xFF) {
                getLayer()->flags |= HWC_SKIP_LAYER;
            }
        }
    }
    virtual void setDefaultState() {
        hwc_layer_1_t* const l = getLayer();
        l->compositionType = HWC_FRAMEBUFFER;
        l->hints = 0;
        l->flags = HWC_SKIP_LAYER;
        l->handle = 0;
        l->transform = 0;
        l->blending = HWC_BLENDING_NONE;
        l->visibleRegionScreen.numRects = 0;
        l->visibleRegionScreen.rects = NULL;
        l->acquireFenceFd = -1;
        l->releaseFenceFd = -1;
        l->planeAlpha = 0xFF;
    }
    virtual void setSkip(bool skip) {
        if (skip) {
            getLayer()->flags |= HWC_SKIP_LAYER;
        } else {
            getLayer()->flags &= ~HWC_SKIP_LAYER;
        }
    }
    virtual void setAnimating(bool animating) {
        if (animating) {
            getLayer()->flags |= HWC_SCREENSHOT_ANIMATOR_LAYER;
        } else {
            getLayer()->flags &= ~HWC_SCREENSHOT_ANIMATOR_LAYER;
        }
    }
    virtual void setBlending(uint32_t blending) {
        getLayer()->blending = blending;
    }
    virtual void setTransform(uint32_t transform) {
        getLayer()->transform = transform;
    }
    virtual void setFrame(const Rect& frame) {
        getLayer()->displayFrame = reinterpret_cast<hwc_rect_t const&>(frame);
    }
    virtual void setCrop(const FloatRect& crop) {
        if (hwcHasApiVersion(mHwc, HWC_DEVICE_API_VERSION_1_3)) {
            getLayer()->sourceCropf = reinterpret_cast<hwc_frect_t const&>(crop);
        } else {
            /*
             * Since h/w composer didn't support a flot crop rect before version 1.3,
             * using integer coordinates instead produces a different output from the GL code in
             * Layer::drawWithOpenGL(). The difference can be large if the buffer crop to
             * window size ratio is large and a window crop is defined
             * (i.e.: if we scale the buffer a lot and we also crop it with a window crop).
             */
            hwc_rect_t& r = getLayer()->sourceCrop;
            r.left  = int(ceilf(crop.left));
            r.top   = int(ceilf(crop.top));
            r.right = int(floorf(crop.right));
            r.bottom= int(floorf(crop.bottom));
        }
    }
    virtual void setVisibleRegionScreen(const Region& reg) {
        // Region::getSharedBuffer creates a reference to the underlying
        // SharedBuffer of this Region, this reference is freed
        // in onDisplayed()
        hwc_region_t& visibleRegion = getLayer()->visibleRegionScreen;
        SharedBuffer const* sb = reg.getSharedBuffer(&visibleRegion.numRects);
        visibleRegion.rects = reinterpret_cast<hwc_rect_t const *>(sb->data());
    }
    virtual void setBuffer(const sp<GraphicBuffer>& buffer) {
        if (buffer == 0 || buffer->handle == 0) {
            getLayer()->compositionType = HWC_FRAMEBUFFER;
            getLayer()->flags |= HWC_SKIP_LAYER;
            getLayer()->handle = 0;
        } else {
            getLayer()->handle = buffer->handle;
        }
    }
    virtual void onDisplayed() {
        hwc_region_t& visibleRegion = getLayer()->visibleRegionScreen;
        SharedBuffer const* sb = SharedBuffer::bufferFromData(visibleRegion.rects);
        if (sb) {
            sb->release();
            // not technically needed but safer
            visibleRegion.numRects = 0;
            visibleRegion.rects = NULL;
        }

        getLayer()->acquireFenceFd = -1;
    }
};

/*
 * returns an iterator initialized at a given index in the layer list
 */
HWComposer::LayerListIterator HWComposer::getLayerIterator(int32_t id, size_t index) {
    if (uint32_t(id)>31 || !mAllocatedDisplayIDs.hasBit(id)) {
        return LayerListIterator();
    }
    const DisplayData& disp(mDisplayData[id]);
    if (!mHwc || !disp.list || index > hwcNumHwLayers(mHwc,disp.list)) {
        return LayerListIterator();
    }
    if (hwcHasApiVersion(mHwc, HWC_DEVICE_API_VERSION_1_0)) {
       return LayerListIterator(new HWCLayerVersion1(mHwc, disp.list->hwLayers), index);
    } else {
       hwc_layer_list_t* list0 = reinterpret_cast<hwc_layer_list_t*>(disp.list);
       return LayerListIterator(new HWCLayerVersion0(list0->hwLayers), index);
    }
}

/*
 * returns an iterator on the beginning of the layer list
 */
HWComposer::LayerListIterator HWComposer::begin(int32_t id) {
    return getLayerIterator(id, 0);
}

/*
 * returns an iterator on the end of the layer list
 */
HWComposer::LayerListIterator HWComposer::end(int32_t id) {
    size_t numLayers = 0;
    if (uint32_t(id) <= 31 && mAllocatedDisplayIDs.hasBit(id)) {
        const DisplayData& disp(mDisplayData[id]);
        if (mHwc && disp.list) {
            numLayers = hwcNumHwLayers(mHwc, disp.list);
            if (hwcHasApiVersion(mHwc, HWC_DEVICE_API_VERSION_1_1)) {
                // with HWC 1.1, the last layer is always the HWC_FRAMEBUFFER_TARGET,
                // which we ignore when iterating through the layer list.
                ALOGE_IF(!numLayers, "mDisplayData[%d].list->numHwLayers is 0", id);
                if (numLayers) {
                    numLayers--;
                }
            }
        }
    }
    return getLayerIterator(id, numLayers);
}

void HWComposer::dump(String8& result) const {
    if (mHwc) {
        result.appendFormat("Hardware Composer state (version %8x):\n", hwcApiVersion(mHwc));
        result.appendFormat("  mDebugForceFakeVSync=%d\n", mDebugForceFakeVSync);
        for (size_t i=0 ; i<mNumDisplays ; i++) {
            const DisplayData& disp(mDisplayData[i]);
            if (!disp.connected)
                continue;

            const Vector< sp<Layer> >& visibleLayersSortedByZ =
                    mFlinger->getLayerSortedByZForHwcDisplay(i);

            result.appendFormat(
                    "  Display[%d] : %ux%u, xdpi=%f, ydpi=%f, refresh=%lld\n",
                    i, disp.width, disp.height, disp.xdpi, disp.ydpi, disp.refresh);

            if (disp.list) {
                result.appendFormat(
                        "  numHwLayers=%u, flags=%08x\n",
                        disp.list->numHwLayers, disp.list->flags);

                result.append(
                        "    type    |  handle  |   hints  |   flags  | tr | blend |  format  |          source crop            |           frame           name \n"
                        "------------+----------+----------+----------+----+-------+----------+---------------------------------+--------------------------------\n");
                //      " __________ | ________ | ________ | ________ | __ | _____ | ________ | [_____._,_____._,_____._,_____._] | [_____,_____,_____,_____]
                for (size_t i=0 ; i<disp.list->numHwLayers ; i++) {
                    const hwc_layer_1_t&l = disp.list->hwLayers[i];
                    int32_t format = -1;
                    String8 name("unknown");

                    if (i < visibleLayersSortedByZ.size()) {
                        const sp<Layer>& layer(visibleLayersSortedByZ[i]);
                        const sp<GraphicBuffer>& buffer(
                                layer->getActiveBuffer());
                        if (buffer != NULL) {
                            format = buffer->getPixelFormat();
                        }
                        name = layer->getName();
                    }

                    int type = l.compositionType;
                    if (type == HWC_FRAMEBUFFER_TARGET) {
                        name = "HWC_FRAMEBUFFER_TARGET";
                        format = disp.format;
                    }

                    static char const* compositionTypeName[] = {
                            "GLES",
                            "HWC",
                            "BACKGROUND",
                            "FB TARGET",
                            "UNKNOWN"};
                    if (type >= NELEM(compositionTypeName))
                        type = NELEM(compositionTypeName) - 1;

                    if (hwcHasApiVersion(mHwc, HWC_DEVICE_API_VERSION_1_3)) {
                        result.appendFormat(
                                " %10s | %08x | %08x | %08x | %02x | %05x | %08x | [%7.1f,%7.1f,%7.1f,%7.1f] | [%5d,%5d,%5d,%5d] %s\n",
                                        compositionTypeName[type],
                                        intptr_t(l.handle), l.hints, l.flags, l.transform, l.blending, format,
                                        l.sourceCropf.left, l.sourceCropf.top, l.sourceCropf.right, l.sourceCropf.bottom,
                                        l.displayFrame.left, l.displayFrame.top, l.displayFrame.right, l.displayFrame.bottom,
                                        name.string());
                    } else {
                        result.appendFormat(
                                " %10s | %08x | %08x | %08x | %02x | %05x | %08x | [%7d,%7d,%7d,%7d] | [%5d,%5d,%5d,%5d] %s\n",
                                        compositionTypeName[type],
                                        intptr_t(l.handle), l.hints, l.flags, l.transform, l.blending, format,
                                        l.sourceCrop.left, l.sourceCrop.top, l.sourceCrop.right, l.sourceCrop.bottom,
                                        l.displayFrame.left, l.displayFrame.top, l.displayFrame.right, l.displayFrame.bottom,
                                        name.string());
                    }
                }
            }
        }
    }
    if (mHwc) {
        const size_t SIZE = 4096;
        char buffer[SIZE];
        hwcDump(mHwc, buffer, SIZE);
        result.append(buffer);
    }
}

// ---------------------------------------------------------------------------

HWComposer::VSyncThread::VSyncThread(HWComposer& hwc)
    : mHwc(hwc), mEnabled(false),
      mNextFakeVSync(0),
      mRefreshPeriod(hwc.getRefreshPeriod(HWC_DISPLAY_PRIMARY))
{
}

void HWComposer::VSyncThread::setEnabled(bool enabled) {
    Mutex::Autolock _l(mLock);
    if (mEnabled != enabled) {
        mEnabled = enabled;
        mCondition.signal();
    }
}

void HWComposer::VSyncThread::onFirstRef() {
    run("VSyncThread", PRIORITY_URGENT_DISPLAY + PRIORITY_MORE_FAVORABLE);
}

bool HWComposer::VSyncThread::threadLoop() {
    { // scope for lock
        Mutex::Autolock _l(mLock);
        while (!mEnabled) {
            mCondition.wait(mLock);
        }
    }

    const nsecs_t period = mRefreshPeriod;
    const nsecs_t now = systemTime(CLOCK_MONOTONIC);
    nsecs_t next_vsync = mNextFakeVSync;
    nsecs_t sleep = next_vsync - now;
    if (sleep < 0) {
        // we missed, find where the next vsync should be
        sleep = (period - ((now - next_vsync) % period));
        next_vsync = now + sleep;
    }
    mNextFakeVSync = next_vsync + period;

    struct timespec spec;
    spec.tv_sec  = next_vsync / 1000000000;
    spec.tv_nsec = next_vsync % 1000000000;

    int err;
    do {
        err = clock_nanosleep(CLOCK_MONOTONIC, TIMER_ABSTIME, &spec, NULL);
    } while (err<0 && errno == EINTR);

    if (err == 0 && mEnabled) {
        mHwc.mEventHandler.onVSyncReceived(0, next_vsync);
    }

    return true;
}

HWComposer::DisplayData::DisplayData()
:   width(0), height(0), format(0),
    xdpi(0.0f), ydpi(0.0f),
    refresh(0),
    connected(false),
    hasFbComp(false), hasOvComp(false),
    capacity(0), list(NULL),
    framebufferTarget(NULL), fbTargetHandle(0),
    lastRetireFence(Fence::NO_FENCE), lastDisplayFence(Fence::NO_FENCE),
    outbufHandle(NULL), outbufAcquireFence(Fence::NO_FENCE),
    events(0)
{}

HWComposer::DisplayData::~DisplayData() {
    free(list);
}

// ---------------------------------------------------------------------------
}; // namespace android<|MERGE_RESOLUTION|>--- conflicted
+++ resolved
@@ -593,59 +593,34 @@
         return;
     }
     status_t err = NO_ERROR;
-<<<<<<< HEAD
-    if (mHwc && !mDebugForceFakeVSync && hwcHasVsyncEvent(mHwc))  {
-        if (hwcHasApiVersion(mHwc, HWC_DEVICE_API_VERSION_1_0)) {
-            // NOTE: we use our own internal lock here because we have to call
-            // into the HWC with the lock held, and we want to make sure
-            // that even if HWC blocks (which it shouldn't), it won't
-            // affect other threads.
-            Mutex::Autolock _l(mEventControlLock);
-            const int32_t eventBit = 1UL << event;
-            const int32_t newValue = enabled ? eventBit : 0;
-            const int32_t oldValue = mDisplayData[disp].events & eventBit;
-            if (newValue != oldValue) {
-                ATRACE_CALL();
-                err = hwcEventControl(mHwc, disp, event, enabled);
-                if (!err) {
-                    int32_t& events(mDisplayData[disp].events);
-                    events = (events & ~eventBit) | newValue;
-                }
-            }
-        } else {
-            err = hwcEventControl(mHwc, disp, event, enabled);
-        }
-        // error here should not happen -- not sure what we should
-        // do if it does.
-        ALOGE_IF(err, "eventControl(%d, %d) failed %s",
-                event, enabled, strerror(-err));
-    }
-=======
     switch(event) {
         case EVENT_VSYNC:
-            if (mHwc && !mDebugForceFakeVSync) {
-                // NOTE: we use our own internal lock here because we have to
-                // call into the HWC with the lock held, and we want to make
-                // sure that even if HWC blocks (which it shouldn't), it won't
-                // affect other threads.
-                Mutex::Autolock _l(mEventControlLock);
-                const int32_t eventBit = 1UL << event;
-                const int32_t newValue = enabled ? eventBit : 0;
-                const int32_t oldValue = mDisplayData[disp].events & eventBit;
-                if (newValue != oldValue) {
-                    ATRACE_CALL();
-                    err = mHwc->eventControl(mHwc, disp, event, enabled);
-                    if (!err) {
-                        int32_t& events(mDisplayData[disp].events);
-                        events = (events & ~eventBit) | newValue;
+            if (mHwc && !mDebugForceFakeVSync && hwcHasVsyncEvent(mHwc)) {
+                if (hwcHasApiVersion(mHwc, HWC_DEVICE_API_VERSION_1_0)) {
+                    // NOTE: we use our own internal lock here because we have to
+                    // call into the HWC with the lock held, and we want to make
+                    // sure that even if HWC blocks (which it shouldn't), it won't
+                    // affect other threads.
+                    Mutex::Autolock _l(mEventControlLock);
+                    const int32_t eventBit = 1UL << event;
+                    const int32_t newValue = enabled ? eventBit : 0;
+                    const int32_t oldValue = mDisplayData[disp].events & eventBit;
+                    if (newValue != oldValue) {
+                        ATRACE_CALL();
+                        err = mHwc->eventControl(mHwc, disp, event, enabled);
+                        if (!err) {
+                            int32_t& events(mDisplayData[disp].events);
+                            events = (events & ~eventBit) | newValue;
+                        }
                     }
+                } else {
+                    err = hwcEventControl(mHwc, disp, event, enabled);
                 }
                 // error here should not happen -- not sure what we should
                 // do if it does.
                 ALOGE_IF(err, "eventControl(%d, %d) failed %s",
                          event, enabled, strerror(-err));
             }
->>>>>>> 7e9316b5
 
             if (err == NO_ERROR && mVSyncThread != NULL) {
                 mVSyncThread->setEnabled(enabled);
@@ -784,13 +759,14 @@
                 disp.hasFbComp = false;
                 disp.hasOvComp = false;
                 if (disp.list) {
-                    for (size_t i=0 ; i<hwcNumHwLayers(mHwc, disp.list) ; i++) {
-                        hwc_layer_1_t& l = disp.list->hwLayers[i];
+                    for (size_t j=0 ; j<disp.list->numHwLayers ; j++) {
+                        hwc_layer_1_t& l = disp.list->hwLayers[j];
 
                         //ALOGD("prepare: %d, type=%d, handle=%p",
                         //        i, l.compositionType, l.handle);
 
-                        if (l.flags & HWC_SKIP_LAYER) {
+                        if ((i == DisplayDevice::DISPLAY_PRIMARY) &&
+                                    l.flags & HWC_SKIP_LAYER) {
                             l.compositionType = HWC_FRAMEBUFFER;
                         }
                         if (l.compositionType == HWC_FRAMEBUFFER) {
@@ -807,20 +783,14 @@
             disp.hasFbComp = false;
             disp.hasOvComp = false;
             if (disp.list) {
-<<<<<<< HEAD
                 hwc_layer_list_t* list0 = reinterpret_cast<hwc_layer_list_t*>(disp.list);
                 for (size_t i=0 ; i<hwcNumHwLayers(mHwc, disp.list) ; i++) {
                     hwc_layer_t& l = list0->hwLayers[i];
-=======
-                for (size_t j=0 ; j<disp.list->numHwLayers ; j++) {
-                    hwc_layer_1_t& l = disp.list->hwLayers[j];
->>>>>>> 7e9316b5
 
                     //ALOGD("prepare: %d, type=%d, handle=%p",
                     //        j, l.compositionType, l.handle);
 
-                    if ((i == DisplayDevice::DISPLAY_PRIMARY) &&
-                                l.flags & HWC_SKIP_LAYER) {
+                    if (l.flags & HWC_SKIP_LAYER) {
                         l.compositionType = HWC_FRAMEBUFFER;
                     }
                     if (l.compositionType == HWC_FRAMEBUFFER) {
@@ -1088,6 +1058,9 @@
             getLayer()->flags &= ~HWC_SKIP_LAYER;
         }
     }
+    virtual void setAnimating(bool animating) {
+        // Not bothering for legacy path
+    }
     virtual void setBlending(uint32_t blending) {
         getLayer()->blending = blending;
     }
