--- conflicted
+++ resolved
@@ -579,18 +579,11 @@
             const auto& performanceRefreshRate =
                     mRefreshRateConfigs->getRefreshRateFromType(RefreshRateType::PERFORMANCE);
 
-<<<<<<< HEAD
-        if (performanceRefreshRate && isDisplayConfigAllowed(performanceRefreshRate->configId)) {
-            setRefreshRateTo(RefreshRateType::PERFORMANCE, Scheduler::ConfigEvent::Changed);
-        } else {
-            setRefreshRateTo(RefreshRateType::DEFAULT, Scheduler::ConfigEvent::Changed);
-=======
             if (isDisplayConfigAllowed(performanceRefreshRate.configId)) {
-                setRefreshRateTo(RefreshRateType::PERFORMANCE, Scheduler::ConfigEvent::None);
+                setRefreshRateTo(RefreshRateType::PERFORMANCE, Scheduler::ConfigEvent::Changed);
             } else {
-                setRefreshRateTo(RefreshRateType::DEFAULT, Scheduler::ConfigEvent::None);
-            }
->>>>>>> b55734b8
+                setRefreshRateTo(RefreshRateType::DEFAULT, Scheduler::ConfigEvent::Changed);
+            }
         }
     }));
 }
