/*
 * Copyright (C) 2007 The Android Open Source Project
 *
 * Licensed under the Apache License, Version 2.0 (the "License");
 * you may not use this file except in compliance with the License.
 * You may obtain a copy of the License at
 *
 *      http://www.apache.org/licenses/LICENSE-2.0
 *
 * Unless required by applicable law or agreed to in writing, software
 * distributed under the License is distributed on an "AS IS" BASIS,
 * WITHOUT WARRANTIES OR CONDITIONS OF ANY KIND, either express or implied.
 * See the License for the specific language governing permissions and
 * limitations under the License.
 */

// #define LOG_NDEBUG 0
#define ATRACE_TAG ATRACE_TAG_GRAPHICS

#include <stdint.h>
#include <sys/types.h>
#include <errno.h>
#include <math.h>
#include <dlfcn.h>
#include <inttypes.h>
#include <stdatomic.h>

#include <EGL/egl.h>

#include <cutils/iosched_policy.h>
#include <cutils/log.h>
#include <cutils/properties.h>

#include <binder/IPCThreadState.h>
#include <binder/IServiceManager.h>
#include <binder/MemoryHeapBase.h>
#include <binder/PermissionCache.h>

#include <ui/DisplayInfo.h>
#include <ui/DisplayStatInfo.h>

#include <gui/BitTube.h>
#include <gui/BufferQueue.h>
#include <gui/GuiConfig.h>
#include <gui/IDisplayEventConnection.h>
#include <gui/Surface.h>
#include <gui/GraphicBufferAlloc.h>

#include <ui/GraphicBufferAllocator.h>
#include <ui/PixelFormat.h>
#include <ui/UiConfig.h>

#include <utils/misc.h>
#include <utils/String8.h>
#include <utils/String16.h>
#include <utils/StopWatch.h>
#include <utils/Timers.h>
#include <utils/Trace.h>

#include <private/android_filesystem_config.h>
#include <private/gui/SyncFeatures.h>

#include "Client.h"
#include "clz.h"
#include "Colorizer.h"
#include "DdmConnection.h"
#include "DisplayDevice.h"
#include "DispSync.h"
#include "EventControlThread.h"
#include "EventThread.h"
#include "Layer.h"
#include "LayerDim.h"
#include "LayerBlur.h"
#include "SurfaceFlinger.h"

#include "DisplayHardware/FramebufferSurface.h"
#include "DisplayHardware/HWComposer.h"
#include "DisplayHardware/VirtualDisplaySurface.h"

#include "Effects/Daltonizer.h"

#include "RenderEngine/RenderEngine.h"
#include <cutils/compiler.h>

#ifdef USES_HWC_SERVICES
#include "ExynosHWCService.h"
#endif

#define DISPLAY_COUNT       1

/*
 * DEBUG_SCREENSHOTS: set to true to check that screenshots are not all
 * black pixels.
 */
#define DEBUG_SCREENSHOTS   false

EGLAPI const char* eglQueryStringImplementationANDROID(EGLDisplay dpy, EGLint name);

namespace android {

// This is the phase offset in nanoseconds of the software vsync event
// relative to the vsync event reported by HWComposer.  The software vsync
// event is when SurfaceFlinger and Choreographer-based applications run each
// frame.
//
// This phase offset allows adjustment of the minimum latency from application
// wake-up (by Choregographer) time to the time at which the resulting window
// image is displayed.  This value may be either positive (after the HW vsync)
// or negative (before the HW vsync).  Setting it to 0 will result in a
// minimum latency of two vsync periods because the app and SurfaceFlinger
// will run just after the HW vsync.  Setting it to a positive number will
// result in the minimum latency being:
//
//     (2 * VSYNC_PERIOD - (vsyncPhaseOffsetNs % VSYNC_PERIOD))
//
// Note that reducing this latency makes it more likely for the applications
// to not have their window content image ready in time.  When this happens
// the latency will end up being an additional vsync period, and animations
// will hiccup.  Therefore, this latency should be tuned somewhat
// conservatively (or at least with awareness of the trade-off being made).
static const int64_t vsyncPhaseOffsetNs = VSYNC_EVENT_PHASE_OFFSET_NS;

// This is the phase offset at which SurfaceFlinger's composition runs.
static const int64_t sfVsyncPhaseOffsetNs = SF_VSYNC_EVENT_PHASE_OFFSET_NS;

// ---------------------------------------------------------------------------

const String16 sHardwareTest("android.permission.HARDWARE_TEST");
const String16 sAccessSurfaceFlinger("android.permission.ACCESS_SURFACE_FLINGER");
const String16 sReadFramebuffer("android.permission.READ_FRAME_BUFFER");
const String16 sDump("android.permission.DUMP");

// ---------------------------------------------------------------------------

#ifdef USES_HWC_SERVICES
static bool notifyPSRExit = true;
#endif

SurfaceFlinger::SurfaceFlinger()
    :   BnSurfaceComposer(),
        mTransactionFlags(0),
        mTransactionPending(false),
        mAnimTransactionPending(false),
        mLayersRemoved(false),
        mRepaintEverything(0),
        mRenderEngine(NULL),
        mBootTime(systemTime()),
        mBuiltinDisplays(),
        mVisibleRegionsDirty(false),
        mGeometryInvalid(false),
        mAnimCompositionPending(false),
        mDebugRegion(0),
        mDebugDDMS(0),
        mDebugDisableHWC(0),
        mDebugDisableTransformHint(0),
        mDebugInSwapBuffers(0),
        mLastSwapBufferTime(0),
        mDebugInTransaction(0),
        mLastTransactionTime(0),
        mBootFinished(false),
        mForceFullDamage(false),
        mPrimaryDispSync("PrimaryDispSync"),
        mPrimaryHWVsyncEnabled(false),
        mHWVsyncAvailable(false),
        mHasColorMatrix(false),
        mHasSecondaryColorMatrix(false),
        mHasPoweredOff(false),
        mFrameBuckets(),
        mTotalTime(0),
        mLastSwapTime(0),
        mActiveFrameSequence(0)
{
    ALOGI("SurfaceFlinger is starting");

    // debugging stuff...
    char value[PROPERTY_VALUE_MAX];

    property_get("ro.bq.gpu_to_cpu_unsupported", value, "0");
    mGpuToCpuSupported = !atoi(value);

    property_get("debug.sf.showupdates", value, "0");
    mDebugRegion = atoi(value);

    property_get("debug.sf.ddms", value, "0");
    mDebugDDMS = atoi(value);
    if (mDebugDDMS) {
        if (!startDdmConnection()) {
            // start failed, and DDMS debugging not enabled
            mDebugDDMS = 0;
        }
    }
    ALOGI_IF(mDebugRegion, "showupdates enabled");
    ALOGI_IF(mDebugDDMS, "DDMS debugging enabled");

    property_get("debug.sf.disable_backpressure", value, "0");
    mPropagateBackpressure = !atoi(value);
    ALOGI_IF(!mPropagateBackpressure, "Disabling backpressure propagation");

    property_get("debug.sf.disable_hwc_vds", value, "0");
    mUseHwcVirtualDisplays = !atoi(value);
    ALOGI_IF(!mUseHwcVirtualDisplays, "Disabling HWC virtual displays");
}

void SurfaceFlinger::onFirstRef()
{
    mEventQueue.init(this);
}

SurfaceFlinger::~SurfaceFlinger()
{
    EGLDisplay display = eglGetDisplay(EGL_DEFAULT_DISPLAY);
    eglMakeCurrent(display, EGL_NO_SURFACE, EGL_NO_SURFACE, EGL_NO_CONTEXT);
    eglTerminate(display);
}

void SurfaceFlinger::binderDied(const wp<IBinder>& /* who */)
{
    // the window manager died on us. prepare its eulogy.

    // restore initial conditions (default device unblank, etc)
    initializeDisplays();

    // restart the boot-animation
    startBootAnim();
}

sp<ISurfaceComposerClient> SurfaceFlinger::createConnection()
{
    sp<ISurfaceComposerClient> bclient;
    sp<Client> client(new Client(this));
    status_t err = client->initCheck();
    if (err == NO_ERROR) {
        bclient = client;
    }
    return bclient;
}

sp<IBinder> SurfaceFlinger::createDisplay(const String8& displayName,
        bool secure)
{
    class DisplayToken : public BBinder {
        sp<SurfaceFlinger> flinger;
        virtual ~DisplayToken() {
             // no more references, this display must be terminated
             Mutex::Autolock _l(flinger->mStateLock);
             flinger->mCurrentState.displays.removeItem(this);
             flinger->setTransactionFlags(eDisplayTransactionNeeded);
         }
     public:
        DisplayToken(const sp<SurfaceFlinger>& flinger)
            : flinger(flinger) {
        }
    };

    sp<BBinder> token = new DisplayToken(this);

    Mutex::Autolock _l(mStateLock);
    DisplayDeviceState info(DisplayDevice::DISPLAY_VIRTUAL, secure);
    info.displayName = displayName;
    mCurrentState.displays.add(token, info);

    return token;
}

void SurfaceFlinger::destroyDisplay(const sp<IBinder>& display) {
    Mutex::Autolock _l(mStateLock);

    ssize_t idx = mCurrentState.displays.indexOfKey(display);
    if (idx < 0) {
        ALOGW("destroyDisplay: invalid display token");
        return;
    }

    const DisplayDeviceState& info(mCurrentState.displays.valueAt(idx));
    if (!info.isVirtualDisplay()) {
        ALOGE("destroyDisplay called for non-virtual display");
        return;
    }

    mCurrentState.displays.removeItemsAt(idx);
    setTransactionFlags(eDisplayTransactionNeeded);
}

void SurfaceFlinger::createBuiltinDisplayLocked(DisplayDevice::DisplayType type) {
    ALOGV("createBuiltinDisplayLocked(%d)", type);
    ALOGW_IF(mBuiltinDisplays[type],
            "Overwriting display token for display type %d", type);
    mBuiltinDisplays[type] = new BBinder();
    // All non-virtual displays are currently considered secure.
    DisplayDeviceState info(type, true);
    mCurrentState.displays.add(mBuiltinDisplays[type], info);
}

sp<IBinder> SurfaceFlinger::getBuiltInDisplay(int32_t id) {
    if (uint32_t(id) >= DisplayDevice::NUM_BUILTIN_DISPLAY_TYPES) {
        ALOGE("getDefaultDisplay: id=%d is not a valid default display id", id);
        return NULL;
    }
    return mBuiltinDisplays[id];
}

sp<IGraphicBufferAlloc> SurfaceFlinger::createGraphicBufferAlloc()
{
    sp<GraphicBufferAlloc> gba(new GraphicBufferAlloc());
    return gba;
}

void SurfaceFlinger::bootFinished()
{
    const nsecs_t now = systemTime();
    const nsecs_t duration = now - mBootTime;
    ALOGI("Boot is finished (%ld ms)", long(ns2ms(duration)) );
    mBootFinished = true;

    // wait patiently for the window manager death
    const String16 name("window");
    sp<IBinder> window(defaultServiceManager()->getService(name));
    if (window != 0) {
        window->linkToDeath(static_cast<IBinder::DeathRecipient*>(this));
    }

    // stop boot animation
    // formerly we would just kill the process, but we now ask it to exit so it
    // can choose where to stop the animation.
    property_set("service.bootanim.exit", "1");

#ifdef USES_HWC_SERVICES
    sp<IServiceManager> sm = defaultServiceManager();
    sp<android::IExynosHWCService> hwc =
        interface_cast<android::IExynosHWCService>(sm->getService(String16("Exynos.HWCService")));
    ALOGD("boot finished. Inform HWC");
    hwc->setBootFinished();
#endif

    const int LOGTAG_SF_STOP_BOOTANIM = 60110;
    LOG_EVENT_LONG(LOGTAG_SF_STOP_BOOTANIM,
                   ns2ms(systemTime(SYSTEM_TIME_MONOTONIC)));
}

void SurfaceFlinger::deleteTextureAsync(uint32_t texture) {
    class MessageDestroyGLTexture : public MessageBase {
        RenderEngine& engine;
        uint32_t texture;
    public:
        MessageDestroyGLTexture(RenderEngine& engine, uint32_t texture)
            : engine(engine), texture(texture) {
        }
        virtual bool handler() {
            engine.deleteTextures(1, &texture);
            return true;
        }
    };
    postMessageAsync(new MessageDestroyGLTexture(getRenderEngine(), texture));
}

class DispSyncSource : public VSyncSource, private DispSync::Callback {
public:
    DispSyncSource(DispSync* dispSync, nsecs_t phaseOffset, bool traceVsync,
        const char* name) :
            mName(name),
            mValue(0),
            mTraceVsync(traceVsync),
            mVsyncOnLabel(String8::format("VsyncOn-%s", name)),
            mVsyncEventLabel(String8::format("VSYNC-%s", name)),
            mDispSync(dispSync),
            mCallbackMutex(),
            mCallback(),
            mVsyncMutex(),
            mPhaseOffset(phaseOffset),
            mEnabled(false) {}

    virtual ~DispSyncSource() {}

    virtual void setVSyncEnabled(bool enable) {
        Mutex::Autolock lock(mVsyncMutex);
        if (enable) {
            status_t err = mDispSync->addEventListener(mName, mPhaseOffset,
                    static_cast<DispSync::Callback*>(this));
            if (err != NO_ERROR) {
                ALOGE("error registering vsync callback: %s (%d)",
                        strerror(-err), err);
            }
            //ATRACE_INT(mVsyncOnLabel.string(), 1);
        } else {
            status_t err = mDispSync->removeEventListener(
                    static_cast<DispSync::Callback*>(this));
            if (err != NO_ERROR) {
                ALOGE("error unregistering vsync callback: %s (%d)",
                        strerror(-err), err);
            }
            //ATRACE_INT(mVsyncOnLabel.string(), 0);
        }
        mEnabled = enable;
    }

    virtual void setCallback(const sp<VSyncSource::Callback>& callback) {
        Mutex::Autolock lock(mCallbackMutex);
        mCallback = callback;
    }

    virtual void setPhaseOffset(nsecs_t phaseOffset) {
        Mutex::Autolock lock(mVsyncMutex);

        // Normalize phaseOffset to [0, period)
        auto period = mDispSync->getPeriod();
        phaseOffset %= period;
        if (phaseOffset < 0) {
            // If we're here, then phaseOffset is in (-period, 0). After this
            // operation, it will be in (0, period)
            phaseOffset += period;
        }
        mPhaseOffset = phaseOffset;

        // If we're not enabled, we don't need to mess with the listeners
        if (!mEnabled) {
            return;
        }

        // Remove the listener with the old offset
        status_t err = mDispSync->removeEventListener(
                static_cast<DispSync::Callback*>(this));
        if (err != NO_ERROR) {
            ALOGE("error unregistering vsync callback: %s (%d)",
                    strerror(-err), err);
        }

        // Add a listener with the new offset
        err = mDispSync->addEventListener(mName, mPhaseOffset,
                static_cast<DispSync::Callback*>(this));
        if (err != NO_ERROR) {
            ALOGE("error registering vsync callback: %s (%d)",
                    strerror(-err), err);
        }
    }

private:
    virtual void onDispSyncEvent(nsecs_t when) {
        sp<VSyncSource::Callback> callback;
        {
            Mutex::Autolock lock(mCallbackMutex);
            callback = mCallback;

            if (mTraceVsync) {
                mValue = (mValue + 1) % 2;
                ATRACE_INT(mVsyncEventLabel.string(), mValue);
            }
        }

        if (callback != NULL) {
            callback->onVSyncEvent(when);
        }
    }

    const char* const mName;

    int mValue;

    const bool mTraceVsync;
    const String8 mVsyncOnLabel;
    const String8 mVsyncEventLabel;

    DispSync* mDispSync;

    Mutex mCallbackMutex; // Protects the following
    sp<VSyncSource::Callback> mCallback;

    Mutex mVsyncMutex; // Protects the following
    nsecs_t mPhaseOffset;
    bool mEnabled;
};

void SurfaceFlinger::init() {
    ALOGI(  "SurfaceFlinger's main thread ready to run. "
            "Initializing graphics H/W...");

    { // Autolock scope
        Mutex::Autolock _l(mStateLock);

        // initialize EGL for the default display
        mEGLDisplay = eglGetDisplay(EGL_DEFAULT_DISPLAY);
        eglInitialize(mEGLDisplay, NULL, NULL);

        // start the EventThread
        sp<VSyncSource> vsyncSrc = new DispSyncSource(&mPrimaryDispSync,
                vsyncPhaseOffsetNs, true, "app");
        mEventThread = new EventThread(vsyncSrc, *this);
        sp<VSyncSource> sfVsyncSrc = new DispSyncSource(&mPrimaryDispSync,
                sfVsyncPhaseOffsetNs, true, "sf");
        mSFEventThread = new EventThread(sfVsyncSrc, *this);
        mEventQueue.setEventThread(mSFEventThread);

        // set SFEventThread to SCHED_FIFO to minimize jitter
        struct sched_param param = {0};
        param.sched_priority = 2;
        if (sched_setscheduler(mSFEventThread->getTid(), SCHED_FIFO, &param) != 0) {
            ALOGE("Couldn't set SCHED_FIFO for SFEventThread");
        }

        // Get a RenderEngine for the given display / config (can't fail)
        mRenderEngine = RenderEngine::create(mEGLDisplay,
                HAL_PIXEL_FORMAT_RGBA_8888);
    }

    // Drop the state lock while we initialize the hardware composer. We drop
    // the lock because on creation, it will call back into SurfaceFlinger to
    // initialize the primary display.
    mHwc = new HWComposer(this);
    mHwc->setEventHandler(static_cast<HWComposer::EventHandler*>(this));

    Mutex::Autolock _l(mStateLock);

    // retrieve the EGL context that was selected/created
    mEGLContext = mRenderEngine->getEGLContext();

    LOG_ALWAYS_FATAL_IF(mEGLContext == EGL_NO_CONTEXT,
            "couldn't create EGLContext");

    // make the GLContext current so that we can create textures when creating
    // Layers (which may happens before we render something)
    getDefaultDisplayDevice()->makeCurrent(mEGLDisplay, mEGLContext);

    mEventControlThread = new EventControlThread(this);
    mEventControlThread->run("EventControl", PRIORITY_URGENT_DISPLAY);
    android_set_rt_ioprio(mEventControlThread->getTid(), 1);

    // initialize our drawing state
    mDrawingState = mCurrentState;

    // set initial conditions (e.g. unblank default device)
    initializeDisplays();

    mRenderEngine->primeCache();

    // start boot animation
    startBootAnim();

    ALOGV("Done initializing");
}

void SurfaceFlinger::startBootAnim() {
    // start boot animation
    property_set("service.bootanim.exit", "0");
    property_set("ctl.start", "bootanim");
}

size_t SurfaceFlinger::getMaxTextureSize() const {
    return mRenderEngine->getMaxTextureSize();
}

size_t SurfaceFlinger::getMaxViewportDims() const {
    return mRenderEngine->getMaxViewportDims();
}

// ----------------------------------------------------------------------------

bool SurfaceFlinger::authenticateSurfaceTexture(
        const sp<IGraphicBufferProducer>& bufferProducer) const {
    Mutex::Autolock _l(mStateLock);
    sp<IBinder> surfaceTextureBinder(IInterface::asBinder(bufferProducer));
    return mGraphicBufferProducerList.indexOf(surfaceTextureBinder) >= 0;
}

status_t SurfaceFlinger::getDisplayConfigs(const sp<IBinder>& display,
        Vector<DisplayInfo>* configs) {
    if ((configs == NULL) || (display.get() == NULL)) {
        return BAD_VALUE;
    }

    if (!display.get())
        return NAME_NOT_FOUND;

    int32_t type = NAME_NOT_FOUND;
    for (int i=0 ; i<DisplayDevice::NUM_BUILTIN_DISPLAY_TYPES ; i++) {
        if (display == mBuiltinDisplays[i]) {
            type = i;
            break;
        }
    }

    if (type < 0) {
        return type;
    }

    // TODO: Not sure if display density should handled by SF any longer
    class Density {
        static int getDensityFromProperty(char const* propName) {
            char property[PROPERTY_VALUE_MAX];
            int density = 0;
            if (property_get(propName, property, NULL) > 0) {
                density = atoi(property);
            }
            return density;
        }
    public:
        static int getEmuDensity() {
            return getDensityFromProperty("qemu.sf.lcd_density"); }
        static int getBuildDensity()  {
            return getDensityFromProperty("ro.sf.lcd_density"); }
    };

    configs->clear();

    for (const auto& hwConfig : getHwComposer().getConfigs(type)) {
        DisplayInfo info = DisplayInfo();

        float xdpi = hwConfig->getDpiX();
        float ydpi = hwConfig->getDpiY();

        if (type == DisplayDevice::DISPLAY_PRIMARY) {
            // The density of the device is provided by a build property
            float density = Density::getBuildDensity() / 160.0f;
            if (density == 0) {
                // the build doesn't provide a density -- this is wrong!
                // use xdpi instead
                ALOGE("ro.sf.lcd_density must be defined as a build property");
                density = xdpi / 160.0f;
            }
            if (Density::getEmuDensity()) {
                // if "qemu.sf.lcd_density" is specified, it overrides everything
                xdpi = ydpi = density = Density::getEmuDensity();
                density /= 160.0f;
            }
            info.density = density;

            // TODO: this needs to go away (currently needed only by webkit)
            sp<const DisplayDevice> hw(getDefaultDisplayDevice());
            info.orientation = hw->getOrientation();
        } else {
            // TODO: where should this value come from?
            static const int TV_DENSITY = 213;
            info.density = TV_DENSITY / 160.0f;
            info.orientation = 0;
        }

        char value[PROPERTY_VALUE_MAX];
        property_get("ro.sf.hwrotation", value, "0");
        int additionalRot = atoi(value) / 90;
        if ((type == DisplayDevice::DISPLAY_PRIMARY) && (additionalRot & DisplayState::eOrientationSwapMask)) {
            info.h = hwConfig->getWidth();
            info.w = hwConfig->getHeight();
            info.xdpi = ydpi;
            info.ydpi = xdpi;
        }
        else {
            info.w = hwConfig->getWidth();
            info.h = hwConfig->getHeight();
            info.xdpi = xdpi;
            info.ydpi = ydpi;
        }
        info.fps = 1e9 / hwConfig->getVsyncPeriod();
        info.appVsyncOffset = VSYNC_EVENT_PHASE_OFFSET_NS;

        // This is how far in advance a buffer must be queued for
        // presentation at a given time.  If you want a buffer to appear
        // on the screen at time N, you must submit the buffer before
        // (N - presentationDeadline).
        //
        // Normally it's one full refresh period (to give SF a chance to
        // latch the buffer), but this can be reduced by configuring a
        // DispSync offset.  Any additional delays introduced by the hardware
        // composer or panel must be accounted for here.
        //
        // We add an additional 1ms to allow for processing time and
        // differences between the ideal and actual refresh rate.
        info.presentationDeadline = hwConfig->getVsyncPeriod() -
                SF_VSYNC_EVENT_PHASE_OFFSET_NS + 1000000;

        // All non-virtual displays are currently considered secure.
        info.secure = true;

        configs->push_back(info);
    }

    return NO_ERROR;
}

status_t SurfaceFlinger::getDisplayStats(const sp<IBinder>& /* display */,
        DisplayStatInfo* stats) {
    if (stats == NULL) {
        return BAD_VALUE;
    }

    // FIXME for now we always return stats for the primary display
    memset(stats, 0, sizeof(*stats));
    stats->vsyncTime   = mPrimaryDispSync.computeNextRefresh(0);
    stats->vsyncPeriod = mPrimaryDispSync.getPeriod();
    return NO_ERROR;
}

int SurfaceFlinger::getActiveConfig(const sp<IBinder>& display) {
    sp<DisplayDevice> device(getDisplayDevice(display));
    if (device != NULL) {
        return device->getActiveConfig();
    }
    return BAD_VALUE;
}

void SurfaceFlinger::setActiveConfigInternal(const sp<DisplayDevice>& hw, int mode) {
    ALOGD("Set active config mode=%d, type=%d flinger=%p", mode, hw->getDisplayType(),
          this);
    int32_t type = hw->getDisplayType();
    int currentMode = hw->getActiveConfig();

    if (mode == currentMode) {
        ALOGD("Screen type=%d is already mode=%d", hw->getDisplayType(), mode);
        return;
    }

    if (type >= DisplayDevice::NUM_BUILTIN_DISPLAY_TYPES) {
        ALOGW("Trying to set config for virtual display");
        return;
    }

    hw->setActiveConfig(mode);
    getHwComposer().setActiveConfig(type, mode);
}

status_t SurfaceFlinger::setActiveConfig(const sp<IBinder>& display, int mode) {
    class MessageSetActiveConfig: public MessageBase {
        SurfaceFlinger& mFlinger;
        sp<IBinder> mDisplay;
        int mMode;
    public:
        MessageSetActiveConfig(SurfaceFlinger& flinger, const sp<IBinder>& disp,
                               int mode) :
            mFlinger(flinger), mDisplay(disp) { mMode = mode; }
        virtual bool handler() {
            Vector<DisplayInfo> configs;
            mFlinger.getDisplayConfigs(mDisplay, &configs);
            if (mMode < 0 || mMode >= static_cast<int>(configs.size())) {
                ALOGE("Attempt to set active config = %d for display with %zu configs",
                        mMode, configs.size());
                return true;
            }
            sp<DisplayDevice> hw(mFlinger.getDisplayDevice(mDisplay));
            if (hw == NULL) {
                ALOGE("Attempt to set active config = %d for null display %p",
                        mMode, mDisplay.get());
            } else if (hw->getDisplayType() >= DisplayDevice::DISPLAY_VIRTUAL) {
                ALOGW("Attempt to set active config = %d for virtual display",
                        mMode);
            } else {
                mFlinger.setActiveConfigInternal(hw, mMode);
            }
            return true;
        }
    };
    sp<MessageBase> msg = new MessageSetActiveConfig(*this, display, mode);
    postMessageSync(msg);
    return NO_ERROR;
}
status_t SurfaceFlinger::getDisplayColorModes(const sp<IBinder>& display,
        Vector<android_color_mode_t>* outColorModes) {
    if ((outColorModes == nullptr) || (display.get() == nullptr)) {
        return BAD_VALUE;
    }

    if (!display.get()) {
        return NAME_NOT_FOUND;
    }

    int32_t type = NAME_NOT_FOUND;
    for (int i=0 ; i<DisplayDevice::NUM_BUILTIN_DISPLAY_TYPES ; i++) {
        if (display == mBuiltinDisplays[i]) {
            type = i;
            break;
        }
    }

    if (type < 0) {
        return type;
    }

    std::vector<android_color_mode_t> modes = getHwComposer().getColorModes(type);
    outColorModes->clear();
    std::copy(modes.cbegin(), modes.cend(), std::back_inserter(*outColorModes));

    return NO_ERROR;
}

android_color_mode_t SurfaceFlinger::getActiveColorMode(const sp<IBinder>& display) {
    sp<DisplayDevice> device(getDisplayDevice(display));
    if (device != nullptr) {
        return device->getActiveColorMode();
    }
    return static_cast<android_color_mode_t>(BAD_VALUE);
}

void SurfaceFlinger::setActiveColorModeInternal(const sp<DisplayDevice>& hw,
        android_color_mode_t mode) {
    ALOGD("Set active color mode=%d, type=%d flinger=%p", mode, hw->getDisplayType(),
          this);
    int32_t type = hw->getDisplayType();
    android_color_mode_t currentMode = hw->getActiveColorMode();

    if (mode == currentMode) {
        ALOGD("Screen type=%d is already in color mode=%d", hw->getDisplayType(), mode);
        return;
    }

    if (type >= DisplayDevice::NUM_BUILTIN_DISPLAY_TYPES) {
        ALOGW("Trying to set config for virtual display");
        return;
    }

    hw->setActiveColorMode(mode);
    getHwComposer().setActiveColorMode(type, mode);
}


status_t SurfaceFlinger::setActiveColorMode(const sp<IBinder>& display,
        android_color_mode_t colorMode) {
    class MessageSetActiveColorMode: public MessageBase {
        SurfaceFlinger& mFlinger;
        sp<IBinder> mDisplay;
        android_color_mode_t mMode;
    public:
        MessageSetActiveColorMode(SurfaceFlinger& flinger, const sp<IBinder>& disp,
                               android_color_mode_t mode) :
            mFlinger(flinger), mDisplay(disp) { mMode = mode; }
        virtual bool handler() {
            Vector<android_color_mode_t> modes;
            mFlinger.getDisplayColorModes(mDisplay, &modes);
            bool exists = std::find(std::begin(modes), std::end(modes), mMode) != std::end(modes);
            if (mMode < 0 || !exists) {
                ALOGE("Attempt to set invalid active color mode = %d for display %p", mMode,
                        mDisplay.get());
                return true;
            }
            sp<DisplayDevice> hw(mFlinger.getDisplayDevice(mDisplay));
            if (hw == nullptr) {
                ALOGE("Attempt to set active color mode = %d for null display %p",
                        mMode, mDisplay.get());
            } else if (hw->getDisplayType() >= DisplayDevice::DISPLAY_VIRTUAL) {
                ALOGW("Attempt to set active color mode= %d for virtual display",
                        mMode);
            } else {
                mFlinger.setActiveColorModeInternal(hw, mMode);
            }
            return true;
        }
    };
    sp<MessageBase> msg = new MessageSetActiveColorMode(*this, display, colorMode);
    postMessageSync(msg);
    return NO_ERROR;
}

status_t SurfaceFlinger::clearAnimationFrameStats() {
    Mutex::Autolock _l(mStateLock);
    mAnimFrameTracker.clearStats();
    return NO_ERROR;
}

status_t SurfaceFlinger::getAnimationFrameStats(FrameStats* outStats) const {
    Mutex::Autolock _l(mStateLock);
    mAnimFrameTracker.getStats(outStats);
    return NO_ERROR;
}

status_t SurfaceFlinger::getHdrCapabilities(const sp<IBinder>& display,
        HdrCapabilities* outCapabilities) const {
    Mutex::Autolock _l(mStateLock);

    sp<const DisplayDevice> displayDevice(getDisplayDevice(display));
    if (displayDevice == nullptr) {
        ALOGE("getHdrCapabilities: Invalid display %p", displayDevice.get());
        return BAD_VALUE;
    }

    std::unique_ptr<HdrCapabilities> capabilities =
            mHwc->getHdrCapabilities(displayDevice->getHwcDisplayId());
    if (capabilities) {
        std::swap(*outCapabilities, *capabilities);
    } else {
        return BAD_VALUE;
    }

    return NO_ERROR;
}

// ----------------------------------------------------------------------------

sp<IDisplayEventConnection> SurfaceFlinger::createDisplayEventConnection() {
    return mEventThread->createEventConnection();
}

// ----------------------------------------------------------------------------

void SurfaceFlinger::waitForEvent() {
    mEventQueue.waitMessage();
}

void SurfaceFlinger::signalTransaction() {
    mEventQueue.invalidate();
}

void SurfaceFlinger::signalLayerUpdate() {
#ifdef USES_HWC_SERVICES
    if (notifyPSRExit) {
        notifyPSRExit = false;
        sp<IServiceManager> sm = defaultServiceManager();
        sp<IExynosHWCService> hwcService =
            interface_cast<android::IExynosHWCService>(
                sm->getService(String16("Exynos.HWCService")));
        if (hwcService != NULL)
            hwcService->notifyPSRExit();
        else
            ALOGE("HWCService::notifyPSRExit failed");
    }
#endif
    mEventQueue.invalidate();
}

void SurfaceFlinger::signalRefresh() {
    mEventQueue.refresh();
}

status_t SurfaceFlinger::postMessageAsync(const sp<MessageBase>& msg,
        nsecs_t reltime, uint32_t /* flags */) {
    return mEventQueue.postMessage(msg, reltime);
}

status_t SurfaceFlinger::postMessageSync(const sp<MessageBase>& msg,
        nsecs_t reltime, uint32_t /* flags */) {
    status_t res = mEventQueue.postMessage(msg, reltime);
    if (res == NO_ERROR) {
        msg->wait();
    }
    return res;
}

void SurfaceFlinger::run() {
    do {
        waitForEvent();
    } while (true);
}

void SurfaceFlinger::enableHardwareVsync() {
    Mutex::Autolock _l(mHWVsyncLock);
    if (!mPrimaryHWVsyncEnabled && mHWVsyncAvailable) {
        mPrimaryDispSync.beginResync();
        //eventControl(HWC_DISPLAY_PRIMARY, SurfaceFlinger::EVENT_VSYNC, true);
        mEventControlThread->setVsyncEnabled(true);
        mPrimaryHWVsyncEnabled = true;
    }
}

void SurfaceFlinger::resyncToHardwareVsync(bool makeAvailable) {
    Mutex::Autolock _l(mHWVsyncLock);

    if (makeAvailable) {
        mHWVsyncAvailable = true;
    } else if (!mHWVsyncAvailable) {
        // Hardware vsync is not currently available, so abort the resync
        // attempt for now
        return;
    }

    const auto& activeConfig = mHwc->getActiveConfig(HWC_DISPLAY_PRIMARY);
    const nsecs_t period = activeConfig->getVsyncPeriod();

    mPrimaryDispSync.reset();
    mPrimaryDispSync.setPeriod(period);

    if (!mPrimaryHWVsyncEnabled) {
        mPrimaryDispSync.beginResync();
        //eventControl(HWC_DISPLAY_PRIMARY, SurfaceFlinger::EVENT_VSYNC, true);
        mEventControlThread->setVsyncEnabled(true);
        mPrimaryHWVsyncEnabled = true;
    }
}

void SurfaceFlinger::disableHardwareVsync(bool makeUnavailable) {
    Mutex::Autolock _l(mHWVsyncLock);
    if (mPrimaryHWVsyncEnabled) {
        //eventControl(HWC_DISPLAY_PRIMARY, SurfaceFlinger::EVENT_VSYNC, false);
        mEventControlThread->setVsyncEnabled(false);
        mPrimaryDispSync.endResync();
        mPrimaryHWVsyncEnabled = false;
    }
    if (makeUnavailable) {
        mHWVsyncAvailable = false;
    }
}

void SurfaceFlinger::resyncWithRateLimit() {
    static constexpr nsecs_t kIgnoreDelay = ms2ns(500);
    if (systemTime() - mLastSwapTime > kIgnoreDelay) {
        resyncToHardwareVsync(false);
    }
}

void SurfaceFlinger::onVSyncReceived(int32_t type, nsecs_t timestamp) {
    bool needsHwVsync = false;

    { // Scope for the lock
        Mutex::Autolock _l(mHWVsyncLock);
        if (type == 0 && mPrimaryHWVsyncEnabled) {
            needsHwVsync = mPrimaryDispSync.addResyncSample(timestamp);
        }
    }

    if (needsHwVsync) {
        enableHardwareVsync();
    } else {
        disableHardwareVsync(false);
    }
}

void SurfaceFlinger::onHotplugReceived(int32_t disp, bool connected) {
    ALOGV("onHotplugReceived(%d, %s)", disp, connected ? "true" : "false");
    if (disp == DisplayDevice::DISPLAY_PRIMARY) {
        Mutex::Autolock lock(mStateLock);

        // All non-virtual displays are currently considered secure.
        bool isSecure = true;

        int32_t type = DisplayDevice::DISPLAY_PRIMARY;
        createBuiltinDisplayLocked(DisplayDevice::DISPLAY_PRIMARY);
        wp<IBinder> token = mBuiltinDisplays[type];

        sp<IGraphicBufferProducer> producer;
        sp<IGraphicBufferConsumer> consumer;
        BufferQueue::createBufferQueue(&producer, &consumer,
                new GraphicBufferAlloc());

        sp<FramebufferSurface> fbs = new FramebufferSurface(*mHwc,
                DisplayDevice::DISPLAY_PRIMARY, consumer);
        sp<DisplayDevice> hw = new DisplayDevice(this,
                DisplayDevice::DISPLAY_PRIMARY, disp, isSecure, token, fbs,
                producer, mRenderEngine->getEGLConfig());
        mDisplays.add(token, hw);
    } else {
        auto type = DisplayDevice::DISPLAY_EXTERNAL;
        Mutex::Autolock _l(mStateLock);
        if (connected) {
            createBuiltinDisplayLocked(type);
        } else {
            mCurrentState.displays.removeItem(mBuiltinDisplays[type]);
            mBuiltinDisplays[type].clear();
        }
        setTransactionFlags(eDisplayTransactionNeeded);

        // Defer EventThread notification until SF has updated mDisplays.
    }
}

void SurfaceFlinger::setVsyncEnabled(int disp, int enabled) {
    ATRACE_CALL();
    getHwComposer().setVsyncEnabled(disp,
            enabled ? HWC2::Vsync::Enable : HWC2::Vsync::Disable);
}

void SurfaceFlinger::onMessageReceived(int32_t what) {
    ATRACE_CALL();
    switch (what) {
        case MessageQueue::INVALIDATE: {
            bool frameMissed = !mHadClientComposition &&
                    mPreviousPresentFence != Fence::NO_FENCE &&
                    mPreviousPresentFence->getSignalTime() == INT64_MAX;
            ATRACE_INT("FrameMissed", static_cast<int>(frameMissed));
            if (mPropagateBackpressure && frameMissed) {
                signalLayerUpdate();
                break;
            }

            bool refreshNeeded = handleMessageTransaction();
            refreshNeeded |= handleMessageInvalidate();
            refreshNeeded |= mRepaintEverything;
            if (refreshNeeded) {
                // Signal a refresh if a transaction modified the window state,
                // a new buffer was latched, or if HWC has requested a full
                // repaint
                signalRefresh();
            }
            break;
        }
        case MessageQueue::REFRESH: {
            handleMessageRefresh();
            break;
        }
    }
}

bool SurfaceFlinger::handleMessageTransaction() {
    uint32_t transactionFlags = peekTransactionFlags(eTransactionMask);
    if (transactionFlags) {
        handleTransaction(transactionFlags);
        return true;
    }
    return false;
}

bool SurfaceFlinger::handleMessageInvalidate() {
    ATRACE_CALL();
    return handlePageFlip();
}

void SurfaceFlinger::handleMessageRefresh() {
    ATRACE_CALL();

    nsecs_t refreshStartTime = systemTime(SYSTEM_TIME_MONOTONIC);

    preComposition();
    rebuildLayerStacks();
    setUpHWComposer();
    doDebugFlashRegions();
    doComposition();
    postComposition(refreshStartTime);
#ifdef USES_HWC_SERVICES
    notifyPSRExit = true;
#endif

    mPreviousPresentFence = mHwc->getRetireFence(HWC_DISPLAY_PRIMARY);

    mHadClientComposition = false;
    for (size_t displayId = 0; displayId < mDisplays.size(); ++displayId) {
        const sp<DisplayDevice>& displayDevice = mDisplays[displayId];
        mHadClientComposition = mHadClientComposition ||
                mHwc->hasClientComposition(displayDevice->getHwcDisplayId());
    }

    // Release any buffers which were replaced this frame
    for (auto& layer : mLayersWithQueuedFrames) {
        layer->releasePendingBuffer();
    }
    mLayersWithQueuedFrames.clear();
}

void SurfaceFlinger::doDebugFlashRegions()
{
    // is debugging enabled
    if (CC_LIKELY(!mDebugRegion))
        return;

    const bool repaintEverything = mRepaintEverything;
    for (size_t dpy=0 ; dpy<mDisplays.size() ; dpy++) {
        const sp<DisplayDevice>& hw(mDisplays[dpy]);
        if (hw->isDisplayOn()) {
            // transform the dirty region into this screen's coordinate space
            const Region dirtyRegion(hw->getDirtyRegion(repaintEverything));
            if (!dirtyRegion.isEmpty()) {
                // redraw the whole screen
                doComposeSurfaces(hw, Region(hw->bounds()));

                // and draw the dirty region
                const int32_t height = hw->getHeight();
                RenderEngine& engine(getRenderEngine());
                engine.fillRegionWithColor(dirtyRegion, height, 1, 0, 1, 1);

                hw->swapBuffers(getHwComposer());
            }
        }
    }

    postFramebuffer();

    if (mDebugRegion > 1) {
        usleep(mDebugRegion * 1000);
    }

    for (size_t displayId = 0; displayId < mDisplays.size(); ++displayId) {
        auto& displayDevice = mDisplays[displayId];
        if (!displayDevice->isDisplayOn()) {
            continue;
        }

        status_t result = displayDevice->prepareFrame(*mHwc);
        ALOGE_IF(result != NO_ERROR, "prepareFrame for display %zd failed:"
                " %d (%s)", displayId, result, strerror(-result));
    }
}

void SurfaceFlinger::preComposition()
{
    ATRACE_CALL();
    ALOGV("preComposition");

    bool needExtraInvalidate = false;
    const LayerVector& layers(mDrawingState.layersSortedByZ);
    const size_t count = layers.size();
    for (size_t i=0 ; i<count ; i++) {
        if (layers[i]->onPreComposition()) {
            needExtraInvalidate = true;
        }
    }
    if (needExtraInvalidate) {
        signalLayerUpdate();
    }
}

void SurfaceFlinger::postComposition(nsecs_t refreshStartTime)
{
    ATRACE_CALL();
    ALOGV("postComposition");

    const LayerVector& layers(mDrawingState.layersSortedByZ);
    const size_t count = layers.size();
    for (size_t i=0 ; i<count ; i++) {
        bool frameLatched = layers[i]->onPostComposition();
        if (frameLatched) {
            recordBufferingStats(layers[i]->getName().string(),
                    layers[i]->getOccupancyHistory(false));
        }
    }

    sp<Fence> presentFence = mHwc->getRetireFence(HWC_DISPLAY_PRIMARY);

    if (presentFence->isValid()) {
        if (mPrimaryDispSync.addPresentFence(presentFence)) {
            enableHardwareVsync();
        } else {
            disableHardwareVsync(false);
        }
    }

    const sp<const DisplayDevice> hw(getDefaultDisplayDevice());
    if (kIgnorePresentFences) {
        if (hw->isDisplayOn()) {
            enableHardwareVsync();
        }
    }

    mFenceTracker.addFrame(refreshStartTime, presentFence,
            hw->getVisibleLayersSortedByZ(), hw->getClientTargetAcquireFence());

    if (mAnimCompositionPending) {
        mAnimCompositionPending = false;

        if (presentFence->isValid()) {
            mAnimFrameTracker.setActualPresentFence(presentFence);
        } else {
            // The HWC doesn't support present fences, so use the refresh
            // timestamp instead.
            nsecs_t presentTime =
                    mHwc->getRefreshTimestamp(HWC_DISPLAY_PRIMARY);
            mAnimFrameTracker.setActualPresentTime(presentTime);
        }
        mAnimFrameTracker.advanceFrame();
    }

    if (hw->getPowerMode() == HWC_POWER_MODE_OFF) {
        return;
    }

    nsecs_t currentTime = systemTime();
    if (mHasPoweredOff) {
        mHasPoweredOff = false;
    } else {
        nsecs_t period = mPrimaryDispSync.getPeriod();
        nsecs_t elapsedTime = currentTime - mLastSwapTime;
        size_t numPeriods = static_cast<size_t>(elapsedTime / period);
        if (numPeriods < NUM_BUCKETS - 1) {
            mFrameBuckets[numPeriods] += elapsedTime;
        } else {
            mFrameBuckets[NUM_BUCKETS - 1] += elapsedTime;
        }
        mTotalTime += elapsedTime;
    }
    mLastSwapTime = currentTime;
}

void SurfaceFlinger::rebuildLayerStacks() {
    ATRACE_CALL();
    ALOGV("rebuildLayerStacks");

    // rebuild the visible layer list per screen
    if (CC_UNLIKELY(mVisibleRegionsDirty)) {
        ATRACE_CALL();
        mVisibleRegionsDirty = false;
        invalidateHwcGeometry();

        const LayerVector& layers(mDrawingState.layersSortedByZ);
        for (size_t dpy=0 ; dpy<mDisplays.size() ; dpy++) {
            Region opaqueRegion;
            Region dirtyRegion;
            Vector<sp<Layer>> layersSortedByZ;
            const sp<DisplayDevice>& displayDevice(mDisplays[dpy]);
            const Transform& tr(displayDevice->getTransform());
            const Rect bounds(displayDevice->getBounds());
            if (displayDevice->isDisplayOn()) {
<<<<<<< HEAD
                SurfaceFlinger::computeVisibleRegions(displayDevice->getHwcDisplayId(), layers,
=======
                SurfaceFlinger::computeVisibleRegions(dpy, layers,
>>>>>>> 9ed76827
                        displayDevice->getLayerStack(), dirtyRegion,
                        opaqueRegion);

                const size_t count = layers.size();
                for (size_t i=0 ; i<count ; i++) {
                    const sp<Layer>& layer(layers[i]);
                    const Layer::State& s(layer->getDrawingState());
                    if (s.layerStack == displayDevice->getLayerStack()) {
                        Region drawRegion(tr.transform(
                                layer->visibleNonTransparentRegion));
                        drawRegion.andSelf(bounds);
                        if (!drawRegion.isEmpty()) {
                            layersSortedByZ.add(layer);
                        } else {
                            // Clear out the HWC layer if this layer was
                            // previously visible, but no longer is
                            layer->setHwcLayer(displayDevice->getHwcDisplayId(),
                                    nullptr);
                        }
                    }
                }
            }
            displayDevice->setVisibleLayersSortedByZ(layersSortedByZ);
            displayDevice->undefinedRegion.set(bounds);
            displayDevice->undefinedRegion.subtractSelf(
                    tr.transform(opaqueRegion));
            displayDevice->dirtyRegion.orSelf(dirtyRegion);
        }
    }
}

void SurfaceFlinger::setUpHWComposer() {
    ATRACE_CALL();
    ALOGV("setUpHWComposer");

    for (size_t dpy=0 ; dpy<mDisplays.size() ; dpy++) {
        bool dirty = !mDisplays[dpy]->getDirtyRegion(false).isEmpty();
        bool empty = mDisplays[dpy]->getVisibleLayersSortedByZ().size() == 0;
        bool wasEmpty = !mDisplays[dpy]->lastCompositionHadVisibleLayers;

        // If nothing has changed (!dirty), don't recompose.
        // If something changed, but we don't currently have any visible layers,
        //   and didn't when we last did a composition, then skip it this time.
        // The second rule does two things:
        // - When all layers are removed from a display, we'll emit one black
        //   frame, then nothing more until we get new layers.
        // - When a display is created with a private layer stack, we won't
        //   emit any black frames until a layer is added to the layer stack.
        bool mustRecompose = dirty && !(empty && wasEmpty);

        ALOGV_IF(mDisplays[dpy]->getDisplayType() == DisplayDevice::DISPLAY_VIRTUAL,
                "dpy[%zu]: %s composition (%sdirty %sempty %swasEmpty)", dpy,
                mustRecompose ? "doing" : "skipping",
                dirty ? "+" : "-",
                empty ? "+" : "-",
                wasEmpty ? "+" : "-");

        mDisplays[dpy]->beginFrame(mustRecompose);

        if (mustRecompose) {
            mDisplays[dpy]->lastCompositionHadVisibleLayers = !empty;
        }
    }

    // build the h/w work list
    if (CC_UNLIKELY(mGeometryInvalid)) {
        mGeometryInvalid = false;
        for (size_t dpy=0 ; dpy<mDisplays.size() ; dpy++) {
            sp<const DisplayDevice> displayDevice(mDisplays[dpy]);
            const auto hwcId = displayDevice->getHwcDisplayId();
            if (hwcId >= 0) {
                const Vector<sp<Layer>>& currentLayers(
                        displayDevice->getVisibleLayersSortedByZ());
                bool foundLayerWithoutHwc = false;
                for (auto& layer : currentLayers) {
                    if (!layer->hasHwcLayer(hwcId)) {
                        auto hwcLayer = mHwc->createLayer(hwcId);
                        if (hwcLayer) {
                            layer->setHwcLayer(hwcId, std::move(hwcLayer));
                        } else {
                            layer->forceClientComposition(hwcId);
                            foundLayerWithoutHwc = true;
                            continue;
                        }
                    }

                    layer->setGeometry(displayDevice);
                    if (mDebugDisableHWC || mDebugRegion) {
                        layer->forceClientComposition(hwcId);
                    }
                }
            }
        }
    }


    mat4 colorMatrix = mColorMatrix * mDaltonizer();

    // Set the per-frame data
    for (size_t displayId = 0; displayId < mDisplays.size(); ++displayId) {
        auto& displayDevice = mDisplays[displayId];
        const auto hwcId = displayDevice->getHwcDisplayId();
        if (hwcId < 0) {
            continue;
        }
        if (colorMatrix != mPreviousColorMatrix) {
            status_t result = mHwc->setColorTransform(hwcId, colorMatrix);
            ALOGE_IF(result != NO_ERROR, "Failed to set color transform on "
                    "display %zd: %d", displayId, result);
        }
        for (auto& layer : displayDevice->getVisibleLayersSortedByZ()) {
            layer->setPerFrameData(displayDevice);
        }
    }

    mPreviousColorMatrix = colorMatrix;

    for (size_t displayId = 0; displayId < mDisplays.size(); ++displayId) {
        auto& displayDevice = mDisplays[displayId];
        if (!displayDevice->isDisplayOn()) {
            continue;
        }

        status_t result = displayDevice->prepareFrame(*mHwc);
        ALOGE_IF(result != NO_ERROR, "prepareFrame for display %zd failed:"
                " %d (%s)", displayId, result, strerror(-result));
    }
}

void SurfaceFlinger::doComposition() {
    ATRACE_CALL();
    ALOGV("doComposition");

    const bool repaintEverything = android_atomic_and(0, &mRepaintEverything);
    for (size_t dpy=0 ; dpy<mDisplays.size() ; dpy++) {
        const sp<DisplayDevice>& hw(mDisplays[dpy]);
        if (hw->isDisplayOn()) {
            // transform the dirty region into this screen's coordinate space
            const Region dirtyRegion(hw->getDirtyRegion(repaintEverything));

            // repaint the framebuffer (if needed)
            doDisplayComposition(hw, dirtyRegion);

            ++mActiveFrameSequence;

            hw->dirtyRegion.clear();
            hw->flip(hw->swapRegion);
            hw->swapRegion.clear();
        }
    }
    postFramebuffer();
}

void SurfaceFlinger::postFramebuffer()
{
    ATRACE_CALL();
    ALOGV("postFramebuffer");

    const nsecs_t now = systemTime();
    mDebugInSwapBuffers = now;

    for (size_t displayId = 0; displayId < mDisplays.size(); ++displayId) {
        auto& displayDevice = mDisplays[displayId];
        if (!displayDevice->isDisplayOn()) {
            continue;
        }
        const auto hwcId = displayDevice->getHwcDisplayId();
        if (hwcId >= 0) {
            mHwc->commit(hwcId);
        }
        displayDevice->onSwapBuffersCompleted();
        if (displayId == 0) {
            // Make the default display current because the VirtualDisplayDevice
            // code cannot deal with dequeueBuffer() being called outside of the
            // composition loop; however the code below can call glFlush() which
            // is allowed to (and does in some case) call dequeueBuffer().
            displayDevice->makeCurrent(mEGLDisplay, mEGLContext);
        }
        for (auto& layer : displayDevice->getVisibleLayersSortedByZ()) {
            sp<Fence> releaseFence = Fence::NO_FENCE;
            if (layer->getCompositionType(hwcId) == HWC2::Composition::Client) {
                releaseFence = displayDevice->getClientTargetAcquireFence();
            } else {
                auto hwcLayer = layer->getHwcLayer(hwcId);
                releaseFence = mHwc->getLayerReleaseFence(hwcId, hwcLayer);
            }
            layer->onLayerDisplayed(releaseFence);
        }
        if (hwcId >= 0) {
            mHwc->clearReleaseFences(hwcId);
        }
    }

    mLastSwapBufferTime = systemTime() - now;
    mDebugInSwapBuffers = 0;

    uint32_t flipCount = getDefaultDisplayDevice()->getPageFlipCount();
    if (flipCount % LOG_FRAME_STATS_PERIOD == 0) {
        logFrameStats();
    }
    ALOGV_IF(mFrameRateHelper.update(), "FPS: %d", mFrameRateHelper.get());
}

void SurfaceFlinger::handleTransaction(uint32_t transactionFlags)
{
    ATRACE_CALL();

    // here we keep a copy of the drawing state (that is the state that's
    // going to be overwritten by handleTransactionLocked()) outside of
    // mStateLock so that the side-effects of the State assignment
    // don't happen with mStateLock held (which can cause deadlocks).
    State drawingState(mDrawingState);

    Mutex::Autolock _l(mStateLock);
    const nsecs_t now = systemTime();
    mDebugInTransaction = now;

    // Here we're guaranteed that some transaction flags are set
    // so we can call handleTransactionLocked() unconditionally.
    // We call getTransactionFlags(), which will also clear the flags,
    // with mStateLock held to guarantee that mCurrentState won't change
    // until the transaction is committed.

    transactionFlags = getTransactionFlags(eTransactionMask);
    handleTransactionLocked(transactionFlags);

    mLastTransactionTime = systemTime() - now;
    mDebugInTransaction = 0;
    invalidateHwcGeometry();
    // here the transaction has been committed
}

void SurfaceFlinger::handleTransactionLocked(uint32_t transactionFlags)
{
    const LayerVector& currentLayers(mCurrentState.layersSortedByZ);
    const size_t count = currentLayers.size();

    // Notify all layers of available frames
    for (size_t i = 0; i < count; ++i) {
        currentLayers[i]->notifyAvailableFrames();
    }

    /*
     * Traversal of the children
     * (perform the transaction for each of them if needed)
     */

    if (transactionFlags & eTraversalNeeded) {
        for (size_t i=0 ; i<count ; i++) {
            const sp<Layer>& layer(currentLayers[i]);
            uint32_t trFlags = layer->getTransactionFlags(eTransactionNeeded);
            if (!trFlags) continue;

            const uint32_t flags = layer->doTransaction(0);
            if (flags & Layer::eVisibleRegion)
                mVisibleRegionsDirty = true;
        }
    }

    /*
     * Perform display own transactions if needed
     */

    if (transactionFlags & eDisplayTransactionNeeded) {
        // here we take advantage of Vector's copy-on-write semantics to
        // improve performance by skipping the transaction entirely when
        // know that the lists are identical
        const KeyedVector<  wp<IBinder>, DisplayDeviceState>& curr(mCurrentState.displays);
        const KeyedVector<  wp<IBinder>, DisplayDeviceState>& draw(mDrawingState.displays);
        if (!curr.isIdenticalTo(draw)) {
            mVisibleRegionsDirty = true;
            const size_t cc = curr.size();
                  size_t dc = draw.size();

            // find the displays that were removed
            // (ie: in drawing state but not in current state)
            // also handle displays that changed
            // (ie: displays that are in both lists)
            for (size_t i=0 ; i<dc ; i++) {
                const ssize_t j = curr.indexOfKey(draw.keyAt(i));
                if (j < 0) {
                    // in drawing state but not in current state
                    if (!draw[i].isMainDisplay()) {
                        // Call makeCurrent() on the primary display so we can
                        // be sure that nothing associated with this display
                        // is current.
                        const sp<const DisplayDevice> defaultDisplay(getDefaultDisplayDevice());
                        defaultDisplay->makeCurrent(mEGLDisplay, mEGLContext);
                        sp<DisplayDevice> hw(getDisplayDevice(draw.keyAt(i)));
                        if (hw != NULL)
                            hw->disconnect(getHwComposer());
                        if (draw[i].type < DisplayDevice::NUM_BUILTIN_DISPLAY_TYPES)
                            mEventThread->onHotplugReceived(draw[i].type, false);
                        mDisplays.removeItem(draw.keyAt(i));
                    } else {
                        ALOGW("trying to remove the main display");
                    }
                } else {
                    // this display is in both lists. see if something changed.
                    const DisplayDeviceState& state(curr[j]);
                    const wp<IBinder>& display(curr.keyAt(j));
                    const sp<IBinder> state_binder = IInterface::asBinder(state.surface);
                    const sp<IBinder> draw_binder = IInterface::asBinder(draw[i].surface);
                    if (state_binder != draw_binder) {
                        // changing the surface is like destroying and
                        // recreating the DisplayDevice, so we just remove it
                        // from the drawing state, so that it get re-added
                        // below.
                        sp<DisplayDevice> hw(getDisplayDevice(display));
                        if (hw != NULL)
                            hw->disconnect(getHwComposer());
                        mDisplays.removeItem(display);
                        mDrawingState.displays.removeItemsAt(i);
                        dc--; i--;
                        // at this point we must loop to the next item
                        continue;
                    }

                    const sp<DisplayDevice> disp(getDisplayDevice(display));
                    if (disp != NULL) {
                        if (state.layerStack != draw[i].layerStack) {
                            disp->setLayerStack(state.layerStack);
                        }
                        if ((state.orientation != draw[i].orientation)
                                || (state.viewport != draw[i].viewport)
                                || (state.frame != draw[i].frame))
                        {
                            disp->setProjection(state.orientation,
                                    state.viewport, state.frame);
                        }
                        if (state.width != draw[i].width || state.height != draw[i].height) {
                            disp->setDisplaySize(state.width, state.height);
                        }
                    }
                }
            }

            // find displays that were added
            // (ie: in current state but not in drawing state)
            for (size_t i=0 ; i<cc ; i++) {
                if (draw.indexOfKey(curr.keyAt(i)) < 0) {
                    const DisplayDeviceState& state(curr[i]);

                    sp<DisplaySurface> dispSurface;
                    sp<IGraphicBufferProducer> producer;
                    sp<IGraphicBufferProducer> bqProducer;
                    sp<IGraphicBufferConsumer> bqConsumer;
                    BufferQueue::createBufferQueue(&bqProducer, &bqConsumer,
                            new GraphicBufferAlloc());

                    int32_t hwcId = -1;
                    if (state.isVirtualDisplay()) {
                        // Virtual displays without a surface are dormant:
                        // they have external state (layer stack, projection,
                        // etc.) but no internal state (i.e. a DisplayDevice).
                        if (state.surface != NULL) {

                            if (mUseHwcVirtualDisplays) {
                                int width = 0;
                                int status = state.surface->query(
                                        NATIVE_WINDOW_WIDTH, &width);
                                ALOGE_IF(status != NO_ERROR,
                                        "Unable to query width (%d)", status);
                                int height = 0;
                                status = state.surface->query(
                                        NATIVE_WINDOW_HEIGHT, &height);
                                ALOGE_IF(status != NO_ERROR,
                                        "Unable to query height (%d)", status);
                                int intFormat = 0;
                                status = state.surface->query(
                                        NATIVE_WINDOW_FORMAT, &intFormat);
                                ALOGE_IF(status != NO_ERROR,
                                        "Unable to query format (%d)", status);
                                auto format = static_cast<android_pixel_format_t>(
                                        intFormat);

                                mHwc->allocateVirtualDisplay(width, height, &format,
                                        &hwcId);
                            }

                            // TODO: Plumb requested format back up to consumer

                            sp<VirtualDisplaySurface> vds =
                                    new VirtualDisplaySurface(*mHwc,
                                            hwcId, state.surface, bqProducer,
                                            bqConsumer, state.displayName);

                            dispSurface = vds;
                            producer = vds;
                        }
                    } else {
                        ALOGE_IF(state.surface!=NULL,
                                "adding a supported display, but rendering "
                                "surface is provided (%p), ignoring it",
                                state.surface.get());
                        if (state.type == DisplayDevice::DISPLAY_EXTERNAL) {
                            hwcId = DisplayDevice::DISPLAY_EXTERNAL;
                            dispSurface = new FramebufferSurface(*mHwc,
                                    DisplayDevice::DISPLAY_EXTERNAL,
                                    bqConsumer);
                            producer = bqProducer;
                        } else {
                            ALOGE("Attempted to add non-external non-virtual"
                                    " display");
                        }
                    }

                    const wp<IBinder>& display(curr.keyAt(i));
                    if (dispSurface != NULL) {
                        sp<DisplayDevice> hw = new DisplayDevice(this,
                                state.type, hwcId, state.isSecure, display,
                                dispSurface, producer,
                                mRenderEngine->getEGLConfig());
                        hw->setLayerStack(state.layerStack);
                        hw->setProjection(state.orientation,
                                state.viewport, state.frame);
                        hw->setDisplayName(state.displayName);
                        mDisplays.add(display, hw);
                        if (!state.isVirtualDisplay()) {
                            mEventThread->onHotplugReceived(state.type, true);
                        }
                    }
                }
            }
        }
    }

    if (transactionFlags & (eTraversalNeeded|eDisplayTransactionNeeded)) {
        // The transform hint might have changed for some layers
        // (either because a display has changed, or because a layer
        // as changed).
        //
        // Walk through all the layers in currentLayers,
        // and update their transform hint.
        //
        // If a layer is visible only on a single display, then that
        // display is used to calculate the hint, otherwise we use the
        // default display.
        //
        // NOTE: we do this here, rather than in rebuildLayerStacks() so that
        // the hint is set before we acquire a buffer from the surface texture.
        //
        // NOTE: layer transactions have taken place already, so we use their
        // drawing state. However, SurfaceFlinger's own transaction has not
        // happened yet, so we must use the current state layer list
        // (soon to become the drawing state list).
        //
        sp<const DisplayDevice> disp;
        uint32_t currentlayerStack = 0;
        for (size_t i=0; i<count; i++) {
            // NOTE: we rely on the fact that layers are sorted by
            // layerStack first (so we don't have to traverse the list
            // of displays for every layer).
            const sp<Layer>& layer(currentLayers[i]);
            uint32_t layerStack = layer->getDrawingState().layerStack;
            if (i==0 || currentlayerStack != layerStack) {
                currentlayerStack = layerStack;
                // figure out if this layerstack is mirrored
                // (more than one display) if so, pick the default display,
                // if not, pick the only display it's on.
                disp.clear();
                for (size_t dpy=0 ; dpy<mDisplays.size() ; dpy++) {
                    sp<const DisplayDevice> hw(mDisplays[dpy]);
                    if (hw->getLayerStack() == currentlayerStack) {
                        if (disp == NULL) {
                            disp = hw;
                        } else {
                            disp = NULL;
                            break;
                        }
                    }
                }
            }
            if (disp == NULL) {
                // NOTE: TEMPORARY FIX ONLY. Real fix should cause layers to
                // redraw after transform hint changes. See bug 8508397.

                // could be null when this layer is using a layerStack
                // that is not visible on any display. Also can occur at
                // screen off/on times.
                disp = getDefaultDisplayDevice();
            }
            layer->updateTransformHint(disp);
        }
    }


    /*
     * Perform our own transaction if needed
     */

    const LayerVector& layers(mDrawingState.layersSortedByZ);
    if (currentLayers.size() > layers.size()) {
        // layers have been added
        mVisibleRegionsDirty = true;
    }

    // some layers might have been removed, so
    // we need to update the regions they're exposing.
    if (mLayersRemoved) {
        mLayersRemoved = false;
        mVisibleRegionsDirty = true;
        const size_t count = layers.size();
        for (size_t i=0 ; i<count ; i++) {
            const sp<Layer>& layer(layers[i]);
            if (currentLayers.indexOf(layer) < 0) {
                // this layer is not visible anymore
                // TODO: we could traverse the tree from front to back and
                //       compute the actual visible region
                // TODO: we could cache the transformed region
                const Layer::State& s(layer->getDrawingState());
                Region visibleReg = s.active.transform.transform(
                        Region(Rect(s.active.w, s.active.h)));
                invalidateLayerStack(s.layerStack, visibleReg);
            }
        }
    }

    commitTransaction();

    updateCursorAsync();
}

void SurfaceFlinger::updateCursorAsync()
{
    for (size_t displayId = 0; displayId < mDisplays.size(); ++displayId) {
        auto& displayDevice = mDisplays[displayId];
        if (displayDevice->getHwcDisplayId() < 0) {
            continue;
        }

        for (auto& layer : displayDevice->getVisibleLayersSortedByZ()) {
            layer->updateCursorPosition(displayDevice);
        }
    }
}

void SurfaceFlinger::commitTransaction()
{
    if (!mLayersPendingRemoval.isEmpty()) {
        // Notify removed layers now that they can't be drawn from
        for (size_t i = 0; i < mLayersPendingRemoval.size(); i++) {
            recordBufferingStats(mLayersPendingRemoval[i]->getName().string(),
                    mLayersPendingRemoval[i]->getOccupancyHistory(true));
            mLayersPendingRemoval[i]->onRemoved();
        }
        mLayersPendingRemoval.clear();
    }

    // If this transaction is part of a window animation then the next frame
    // we composite should be considered an animation as well.
    mAnimCompositionPending = mAnimTransactionPending;

    mDrawingState = mCurrentState;
    mTransactionPending = false;
    mAnimTransactionPending = false;
    mTransactionCV.broadcast();
}

<<<<<<< HEAD
void SurfaceFlinger::computeVisibleRegions(size_t /* dpy */,
=======
void SurfaceFlinger::computeVisibleRegions(size_t /*dpy*/,
>>>>>>> 9ed76827
        const LayerVector& currentLayers, uint32_t layerStack,
        Region& outDirtyRegion, Region& outOpaqueRegion)
{
    ATRACE_CALL();
    ALOGV("computeVisibleRegions");

    Region aboveOpaqueLayers;
    Region aboveCoveredLayers;
    Region dirty;

    outDirtyRegion.clear();

    size_t i = currentLayers.size();
    while (i--) {
        const sp<Layer>& layer = currentLayers[i];

        // start with the whole surface at its current location
        const Layer::State& s(layer->getDrawingState());

        // only consider the layers on the given layer stack
        if (s.layerStack != layerStack)
            continue;

        /*
         * opaqueRegion: area of a surface that is fully opaque.
         */
        Region opaqueRegion;

        /*
         * visibleRegion: area of a surface that is visible on screen
         * and not fully transparent. This is essentially the layer's
         * footprint minus the opaque regions above it.
         * Areas covered by a translucent surface are considered visible.
         */
        Region visibleRegion;

        /*
         * coveredRegion: area of a surface that is covered by all
         * visible regions above it (which includes the translucent areas).
         */
        Region coveredRegion;

        /*
         * transparentRegion: area of a surface that is hinted to be completely
         * transparent. This is only used to tell when the layer has no visible
         * non-transparent regions and can be removed from the layer list. It
         * does not affect the visibleRegion of this layer or any layers
         * beneath it. The hint may not be correct if apps don't respect the
         * SurfaceView restrictions (which, sadly, some don't).
         */
        Region transparentRegion;


        // handle hidden surfaces by setting the visible region to empty
        if (CC_LIKELY(layer->isVisible())) {
            const bool translucent = !layer->isOpaque(s);
            Rect bounds(s.active.transform.transform(layer->computeBounds()));
            visibleRegion.set(bounds);
            if (!visibleRegion.isEmpty()) {
                // Remove the transparent area from the visible region
                if (translucent) {
                    const Transform tr(s.active.transform);
                    if (tr.preserveRects()) {
                        // transform the transparent region
                        transparentRegion = tr.transform(s.activeTransparentRegion);
                    } else {
                        // transformation too complex, can't do the
                        // transparent region optimization.
                        transparentRegion.clear();
                    }
                }

                // compute the opaque region
                const int32_t layerOrientation = s.active.transform.getOrientation();
                if (s.alpha == 1.0f && !translucent &&
                        ((layerOrientation & Transform::ROT_INVALID) == false)) {
                    // the opaque region is the layer's footprint
                    opaqueRegion = visibleRegion;
                }
            }
        }

        // Clip the covered region to the visible region
        coveredRegion = aboveCoveredLayers.intersect(visibleRegion);

        // Update aboveCoveredLayers for next (lower) layer
        aboveCoveredLayers.orSelf(visibleRegion);

        // subtract the opaque region covered by the layers above us
        visibleRegion.subtractSelf(aboveOpaqueLayers);

        // compute this layer's dirty region
        if (layer->contentDirty) {
            // we need to invalidate the whole region
            dirty = visibleRegion;
            // as well, as the old visible region
            dirty.orSelf(layer->visibleRegion);
            layer->contentDirty = false;
        } else {
            /* compute the exposed region:
             *   the exposed region consists of two components:
             *   1) what's VISIBLE now and was COVERED before
             *   2) what's EXPOSED now less what was EXPOSED before
             *
             * note that (1) is conservative, we start with the whole
             * visible region but only keep what used to be covered by
             * something -- which mean it may have been exposed.
             *
             * (2) handles areas that were not covered by anything but got
             * exposed because of a resize.
             */
            const Region newExposed = visibleRegion - coveredRegion;
            const Region oldVisibleRegion = layer->visibleRegion;
            const Region oldCoveredRegion = layer->coveredRegion;
            const Region oldExposed = oldVisibleRegion - oldCoveredRegion;
            dirty = (visibleRegion&oldCoveredRegion) | (newExposed-oldExposed);
        }
        dirty.subtractSelf(aboveOpaqueLayers);

        // accumulate to the screen dirty region
        outDirtyRegion.orSelf(dirty);

        // Update aboveOpaqueLayers for next (lower) layer
        aboveOpaqueLayers.orSelf(opaqueRegion);

        // Store the visible region in screen space
        layer->setVisibleRegion(visibleRegion);
        layer->setCoveredRegion(coveredRegion);
        layer->setVisibleNonTransparentRegion(
                visibleRegion.subtract(transparentRegion));
    }

    outOpaqueRegion = aboveOpaqueLayers;
}

void SurfaceFlinger::invalidateLayerStack(uint32_t layerStack,
        const Region& dirty) {
    for (size_t dpy=0 ; dpy<mDisplays.size() ; dpy++) {
        const sp<DisplayDevice>& hw(mDisplays[dpy]);
        if (hw->getLayerStack() == layerStack) {
            hw->dirtyRegion.orSelf(dirty);
        }
    }
}

bool SurfaceFlinger::handlePageFlip()
{
    ALOGV("handlePageFlip");

    Region dirtyRegion;

    bool visibleRegions = false;
    const LayerVector& layers(mDrawingState.layersSortedByZ);
    bool frameQueued = false;

    // Store the set of layers that need updates. This set must not change as
    // buffers are being latched, as this could result in a deadlock.
    // Example: Two producers share the same command stream and:
    // 1.) Layer 0 is latched
    // 2.) Layer 0 gets a new frame
    // 2.) Layer 1 gets a new frame
    // 3.) Layer 1 is latched.
    // Display is now waiting on Layer 1's frame, which is behind layer 0's
    // second frame. But layer 0's second frame could be waiting on display.
    for (size_t i = 0, count = layers.size(); i<count ; i++) {
        const sp<Layer>& layer(layers[i]);
        if (layer->hasQueuedFrame()) {
            frameQueued = true;
            if (layer->shouldPresentNow(mPrimaryDispSync)) {
                mLayersWithQueuedFrames.push_back(layer.get());
            } else {
                layer->useEmptyDamage();
            }
        } else {
            layer->useEmptyDamage();
        }
    }
    for (auto& layer : mLayersWithQueuedFrames) {
        const Region dirty(layer->latchBuffer(visibleRegions));
        layer->useSurfaceDamage();
        const Layer::State& s(layer->getDrawingState());
        invalidateLayerStack(s.layerStack, dirty);
    }

    mVisibleRegionsDirty |= visibleRegions;

    // If we will need to wake up at some time in the future to deal with a
    // queued frame that shouldn't be displayed during this vsync period, wake
    // up during the next vsync period to check again.
    if (frameQueued && mLayersWithQueuedFrames.empty()) {
        signalLayerUpdate();
    }

    // Only continue with the refresh if there is actually new work to do
    return !mLayersWithQueuedFrames.empty();
}

void SurfaceFlinger::invalidateHwcGeometry()
{
    mGeometryInvalid = true;
}


void SurfaceFlinger::doDisplayComposition(const sp<const DisplayDevice>& hw,
        const Region& inDirtyRegion)
{
    // We only need to actually compose the display if:
    // 1) It is being handled by hardware composer, which may need this to
    //    keep its virtual display state machine in sync, or
    // 2) There is work to be done (the dirty region isn't empty)
    bool isHwcDisplay = hw->getHwcDisplayId() >= 0;
    if (!isHwcDisplay && inDirtyRegion.isEmpty()) {
        ALOGV("Skipping display composition");
        return;
    }

    ALOGV("doDisplayComposition");

    Region dirtyRegion(inDirtyRegion);

    // compute the invalid region
    hw->swapRegion.orSelf(dirtyRegion);

    uint32_t flags = hw->getFlags();
    if (flags & DisplayDevice::SWAP_RECTANGLE) {
        // we can redraw only what's dirty, but since SWAP_RECTANGLE only
        // takes a rectangle, we must make sure to update that whole
        // rectangle in that case
        dirtyRegion.set(hw->swapRegion.bounds());
    } else {
        if (flags & DisplayDevice::PARTIAL_UPDATES) {
            // We need to redraw the rectangle that will be updated
            // (pushed to the framebuffer).
            // This is needed because PARTIAL_UPDATES only takes one
            // rectangle instead of a region (see DisplayDevice::flip())
            dirtyRegion.set(hw->swapRegion.bounds());
        } else {
            // we need to redraw everything (the whole screen)
            dirtyRegion.set(hw->bounds());
            hw->swapRegion = dirtyRegion;
        }
    }

    if (!doComposeSurfaces(hw, dirtyRegion)) return;

    // update the swap region and clear the dirty region
    hw->swapRegion.orSelf(dirtyRegion);

    // swap buffers (presentation)
    hw->swapBuffers(getHwComposer());
}

bool SurfaceFlinger::doComposeSurfaces(
        const sp<const DisplayDevice>& displayDevice, const Region& dirty)
{
    ALOGV("doComposeSurfaces");

    const auto hwcId = displayDevice->getHwcDisplayId();

    mat4 oldColorMatrix;
    const bool applyColorMatrix = !mHwc->hasDeviceComposition(hwcId) &&
            !mHwc->hasCapability(HWC2::Capability::SkipClientColorTransform);
    if (applyColorMatrix) {
        mat4 colorMatrix = mColorMatrix * mDaltonizer();
        oldColorMatrix = getRenderEngine().setupColorTransform(colorMatrix);
    }

    bool hasClientComposition = mHwc->hasClientComposition(hwcId);
    if (hasClientComposition) {
        ALOGV("hasClientComposition");

        if (!displayDevice->makeCurrent(mEGLDisplay, mEGLContext)) {
            ALOGW("DisplayDevice::makeCurrent failed. Aborting surface composition for display %s",
                  displayDevice->getDisplayName().string());
            eglMakeCurrent(mEGLDisplay, EGL_NO_SURFACE, EGL_NO_SURFACE, EGL_NO_CONTEXT);
            if(!getDefaultDisplayDevice()->makeCurrent(mEGLDisplay, mEGLContext)) {
              ALOGE("DisplayDevice::makeCurrent on default display failed. Aborting.");
            }
            return false;
        }

        // Never touch the framebuffer if we don't have any framebuffer layers
        const bool hasDeviceComposition = mHwc->hasDeviceComposition(hwcId) ||
                isS3DLayerPresent(displayDevice);
        if (hasDeviceComposition) {
            // when using overlays, we assume a fully transparent framebuffer
            // NOTE: we could reduce how much we need to clear, for instance
            // remove where there are opaque FB layers. however, on some
            // GPUs doing a "clean slate" clear might be more efficient.
            // We'll revisit later if needed.
            mRenderEngine->clearWithColor(0, 0, 0, 0);
        } else {
            // we start with the whole screen area
            const Region bounds(displayDevice->getBounds());

            // we remove the scissor part
            // we're left with the letterbox region
            // (common case is that letterbox ends-up being empty)
            const Region letterbox(bounds.subtract(displayDevice->getScissor()));

            // compute the area to clear
            Region region(displayDevice->undefinedRegion.merge(letterbox));

            // but limit it to the dirty region
            region.andSelf(dirty);

            // screen is already cleared here
            if (!region.isEmpty()) {
                // can happen with SurfaceView
                drawWormhole(displayDevice, region);
            }
        }

        if (displayDevice->getDisplayType() != DisplayDevice::DISPLAY_PRIMARY) {
            // just to be on the safe side, we don't set the
            // scissor on the main display. It should never be needed
            // anyways (though in theory it could since the API allows it).
            const Rect& bounds(displayDevice->getBounds());
            const Rect& scissor(displayDevice->getScissor());
            if (scissor != bounds) {
                // scissor doesn't match the screen's dimensions, so we
                // need to clear everything outside of it and enable
                // the GL scissor so we don't draw anything where we shouldn't

                // enable scissor for this frame
                const uint32_t height = displayDevice->getHeight();
                mRenderEngine->setScissor(scissor.left, height - scissor.bottom,
                        scissor.getWidth(), scissor.getHeight());
            }
        }
    }

    /*
     * and then, render the layers targeted at the framebuffer
     */

    ALOGV("Rendering client layers");
    const Transform& displayTransform = displayDevice->getTransform();
    if (hwcId >= 0) {
        // we're using h/w composer
        bool firstLayer = true;
        for (auto& layer : displayDevice->getVisibleLayersSortedByZ()) {
            const Region clip(dirty.intersect(
                    displayTransform.transform(layer->visibleRegion)));
            ALOGV("Layer: %s", layer->getName().string());
            ALOGV("  Composition type: %s",
                    to_string(layer->getCompositionType(hwcId)).c_str());
            if (!clip.isEmpty()) {
                switch (layer->getCompositionType(hwcId)) {
                    case HWC2::Composition::Cursor:
                    case HWC2::Composition::Device:
                    case HWC2::Composition::SolidColor: {
                        const Layer::State& state(layer->getDrawingState());
                        if (layer->getClearClientTarget(hwcId) && !firstLayer &&
                                layer->isOpaque(state) && (state.alpha == 1.0f)
                                && hasClientComposition) {
                            // never clear the very first layer since we're
                            // guaranteed the FB is already cleared
                            layer->clearWithOpenGL(displayDevice, clip);
                        }
                        break;
                    }
                    case HWC2::Composition::Client: {
                        layer->draw(displayDevice, clip);
                        break;
                    }
                    default:
                        break;
                }
            } else {
                ALOGV("  Skipping for empty clip");
            }
            firstLayer = false;
        }
    } else {
        // we're not using h/w composer
        for (auto& layer : displayDevice->getVisibleLayersSortedByZ()) {
            const Region clip(dirty.intersect(
                    displayTransform.transform(layer->visibleRegion)));
            if (!clip.isEmpty()) {
                layer->draw(displayDevice, clip);
            }
        }
    }

    if (applyColorMatrix) {
        getRenderEngine().setupColorTransform(oldColorMatrix);
    }

    // disable scissor at the end of the frame
    mRenderEngine->disableScissor();
    return true;
}

void SurfaceFlinger::drawWormhole(const sp<const DisplayDevice>& hw, const Region& region) const {
    const int32_t height = hw->getHeight();
    RenderEngine& engine(getRenderEngine());
    engine.fillRegionWithColor(region, height, 0, 0, 0, 0);
}

status_t SurfaceFlinger::addClientLayer(const sp<Client>& client,
        const sp<IBinder>& handle,
        const sp<IGraphicBufferProducer>& gbc,
        const sp<Layer>& lbc)
{
    // add this layer to the current state list
    {
        Mutex::Autolock _l(mStateLock);
        if (mCurrentState.layersSortedByZ.size() >= MAX_LAYERS) {
            return NO_MEMORY;
        }
        mCurrentState.layersSortedByZ.add(lbc);
        mGraphicBufferProducerList.add(IInterface::asBinder(gbc));
    }

    // attach this layer to the client
    client->attachLayer(handle, lbc);

    return NO_ERROR;
}

status_t SurfaceFlinger::removeLayer(const wp<Layer>& weakLayer) {
    Mutex::Autolock _l(mStateLock);
    sp<Layer> layer = weakLayer.promote();
    if (layer == nullptr) {
        // The layer has already been removed, carry on
        return NO_ERROR;
    }

    ssize_t index = mCurrentState.layersSortedByZ.remove(layer);
    if (index >= 0) {
        mLayersPendingRemoval.push(layer);
        mLayersRemoved = true;
        setTransactionFlags(eTransactionNeeded);
        return NO_ERROR;
    }
    return status_t(index);
}

uint32_t SurfaceFlinger::peekTransactionFlags(uint32_t /* flags */) {
    return android_atomic_release_load(&mTransactionFlags);
}

uint32_t SurfaceFlinger::getTransactionFlags(uint32_t flags) {
    return android_atomic_and(~flags, &mTransactionFlags) & flags;
}

uint32_t SurfaceFlinger::setTransactionFlags(uint32_t flags) {
    uint32_t old = android_atomic_or(flags, &mTransactionFlags);
    if ((old & flags)==0) { // wake the server up
        signalTransaction();
    }
    return old;
}

void SurfaceFlinger::setTransactionState(
        const Vector<ComposerState>& state,
        const Vector<DisplayState>& displays,
        uint32_t flags)
{
    ATRACE_CALL();
    Mutex::Autolock _l(mStateLock);
    uint32_t transactionFlags = 0;

    if (flags & eAnimation) {
        // For window updates that are part of an animation we must wait for
        // previous animation "frames" to be handled.
        while (mAnimTransactionPending) {
            status_t err = mTransactionCV.waitRelative(mStateLock, s2ns(5));
            if (CC_UNLIKELY(err != NO_ERROR)) {
                // just in case something goes wrong in SF, return to the
                // caller after a few seconds.
                ALOGW_IF(err == TIMED_OUT, "setTransactionState timed out "
                        "waiting for previous animation frame");
                mAnimTransactionPending = false;
                break;
            }
        }
    }

    size_t count = displays.size();
    for (size_t i=0 ; i<count ; i++) {
        const DisplayState& s(displays[i]);
        transactionFlags |= setDisplayStateLocked(s);
    }

    count = state.size();
    for (size_t i=0 ; i<count ; i++) {
        const ComposerState& s(state[i]);
        // Here we need to check that the interface we're given is indeed
        // one of our own. A malicious client could give us a NULL
        // IInterface, or one of its own or even one of our own but a
        // different type. All these situations would cause us to crash.
        //
        // NOTE: it would be better to use RTTI as we could directly check
        // that we have a Client*. however, RTTI is disabled in Android.
        if (s.client != NULL) {
            sp<IBinder> binder = IInterface::asBinder(s.client);
            if (binder != NULL) {
                String16 desc(binder->getInterfaceDescriptor());
                if (desc == ISurfaceComposerClient::descriptor) {
                    sp<Client> client( static_cast<Client *>(s.client.get()) );
                    transactionFlags |= setClientStateLocked(client, s.state);
                }
            }
        }
    }

    // If a synchronous transaction is explicitly requested without any changes,
    // force a transaction anyway. This can be used as a flush mechanism for
    // previous async transactions.
    if (transactionFlags == 0 && (flags & eSynchronous)) {
        transactionFlags = eTransactionNeeded;
    }

    if (transactionFlags) {
        // this triggers the transaction
        setTransactionFlags(transactionFlags);

        // if this is a synchronous transaction, wait for it to take effect
        // before returning.
        if (flags & eSynchronous) {
            mTransactionPending = true;
        }
        if (flags & eAnimation) {
            mAnimTransactionPending = true;
        }
        while (mTransactionPending) {
            status_t err = mTransactionCV.waitRelative(mStateLock, s2ns(5));
            if (CC_UNLIKELY(err != NO_ERROR)) {
                // just in case something goes wrong in SF, return to the
                // called after a few seconds.
                ALOGW_IF(err == TIMED_OUT, "setTransactionState timed out!");
                mTransactionPending = false;
                break;
            }
        }
    }
}

uint32_t SurfaceFlinger::setDisplayStateLocked(const DisplayState& s)
{
    ssize_t dpyIdx = mCurrentState.displays.indexOfKey(s.token);
    if (dpyIdx < 0)
        return 0;

    uint32_t flags = 0;
    DisplayDeviceState& disp(mCurrentState.displays.editValueAt(dpyIdx));
    if (disp.isValid()) {
        const uint32_t what = s.what;
        if (what & DisplayState::eSurfaceChanged) {
            if (IInterface::asBinder(disp.surface) != IInterface::asBinder(s.surface)) {
                disp.surface = s.surface;
                flags |= eDisplayTransactionNeeded;
            }
        }
        if (what & DisplayState::eLayerStackChanged) {
            if (disp.layerStack != s.layerStack) {
                disp.layerStack = s.layerStack;
                flags |= eDisplayTransactionNeeded;
            }
        }
        if (what & DisplayState::eDisplayProjectionChanged) {
            if (disp.orientation != s.orientation) {
                disp.orientation = s.orientation;
                flags |= eDisplayTransactionNeeded;
            }
            if (disp.frame != s.frame) {
                disp.frame = s.frame;
                flags |= eDisplayTransactionNeeded;
            }
            if (disp.viewport != s.viewport) {
                disp.viewport = s.viewport;
                flags |= eDisplayTransactionNeeded;
            }
        }
        if (what & DisplayState::eDisplaySizeChanged) {
            if (disp.width != s.width) {
                disp.width = s.width;
                flags |= eDisplayTransactionNeeded;
            }
            if (disp.height != s.height) {
                disp.height = s.height;
                flags |= eDisplayTransactionNeeded;
            }
        }
    }
    return flags;
}

uint32_t SurfaceFlinger::setClientStateLocked(
        const sp<Client>& client,
        const layer_state_t& s)
{
    uint32_t flags = 0;
    sp<Layer> layer(client->getLayerUser(s.surface));
    if (layer != 0) {
        const uint32_t what = s.what;
        bool geometryAppliesWithResize =
                what & layer_state_t::eGeometryAppliesWithResize;
        if (what & layer_state_t::ePositionChanged) {
            if (layer->setPosition(s.x, s.y, !geometryAppliesWithResize)) {
                flags |= eTraversalNeeded;
            }
        }
        if (what & layer_state_t::eLayerChanged) {
            // NOTE: index needs to be calculated before we update the state
            ssize_t idx = mCurrentState.layersSortedByZ.indexOf(layer);
            if (layer->setLayer(s.z) && idx >= 0) {
                mCurrentState.layersSortedByZ.removeAt(idx);
                mCurrentState.layersSortedByZ.add(layer);
                // we need traversal (state changed)
                // AND transaction (list changed)
                flags |= eTransactionNeeded|eTraversalNeeded;
            }
        }
        if (what & layer_state_t::eBlurChanged) {
            ALOGV("eBlurChanged");
            if (layer->setBlur(uint8_t(255.0f*s.blur+0.5f))) {
                flags |= eTraversalNeeded;
            }
        }
        if (what & layer_state_t::eBlurMaskSurfaceChanged) {
            ALOGV("eBlurMaskSurfaceChanged");
            sp<Layer> maskLayer = 0;
            if (s.blurMaskSurface != 0) {
                maskLayer = client->getLayerUser(s.blurMaskSurface);
            }
            if (maskLayer == 0) {
                ALOGV("eBlurMaskSurfaceChanged. maskLayer == 0");
            } else {
                ALOGV("eBlurMaskSurfaceChagned. maskLayer.z == %d", maskLayer->getCurrentState().z);
                if (maskLayer->isBlurLayer()) {
                    ALOGE("Blur layer can not be used as blur mask surface");
                    maskLayer = 0;
                }
            }
            if (layer->setBlurMaskLayer(maskLayer)) {
                flags |= eTraversalNeeded;
            }
        }
        if (what & layer_state_t::eBlurMaskSamplingChanged) {
            if (layer->setBlurMaskSampling(s.blurMaskSampling)) {
                flags |= eTraversalNeeded;
            }
        }
        if (what & layer_state_t::eBlurMaskAlphaThresholdChanged) {
            if (layer->setBlurMaskAlphaThreshold(s.blurMaskAlphaThreshold)) {
                flags |= eTraversalNeeded;
            }
        }
        if (what & layer_state_t::eSizeChanged) {
            if (layer->setSize(s.w, s.h)) {
                flags |= eTraversalNeeded;
            }
        }
        if (what & layer_state_t::eAlphaChanged) {
            if (layer->setAlpha(s.alpha))
                flags |= eTraversalNeeded;
        }
        if (what & layer_state_t::eMatrixChanged) {
            if (layer->setMatrix(s.matrix))
                flags |= eTraversalNeeded;
        }
        if (what & layer_state_t::eTransparentRegionChanged) {
            if (layer->setTransparentRegionHint(s.transparentRegion))
                flags |= eTraversalNeeded;
        }
        if (what & layer_state_t::eFlagsChanged) {
            if (layer->setFlags(s.flags, s.mask))
                flags |= eTraversalNeeded;
        }
        if (what & layer_state_t::eCropChanged) {
            if (layer->setCrop(s.crop, !geometryAppliesWithResize))
                flags |= eTraversalNeeded;
        }
        if (what & layer_state_t::eFinalCropChanged) {
            if (layer->setFinalCrop(s.finalCrop))
                flags |= eTraversalNeeded;
        }
        if (what & layer_state_t::eLayerStackChanged) {
            // NOTE: index needs to be calculated before we update the state
            ssize_t idx = mCurrentState.layersSortedByZ.indexOf(layer);
            if (layer->setLayerStack(s.layerStack) && idx >= 0) {
                mCurrentState.layersSortedByZ.removeAt(idx);
                mCurrentState.layersSortedByZ.add(layer);
                // we need traversal (state changed)
                // AND transaction (list changed)
                flags |= eTransactionNeeded|eTraversalNeeded;
            }
        }
        if (what & layer_state_t::eDeferTransaction) {
            layer->deferTransactionUntil(s.handle, s.frameNumber);
            // We don't trigger a traversal here because if no other state is
            // changed, we don't want this to cause any more work
        }
        if (what & layer_state_t::eOverrideScalingModeChanged) {
            layer->setOverrideScalingMode(s.overrideScalingMode);
            // We don't trigger a traversal here because if no other state is
            // changed, we don't want this to cause any more work
        }
    }
    return flags;
}

status_t SurfaceFlinger::createLayer(
        const String8& name,
        const sp<Client>& client,
        uint32_t w, uint32_t h, PixelFormat format, uint32_t flags,
        sp<IBinder>* handle, sp<IGraphicBufferProducer>* gbp)
{
    //ALOGD("createLayer for (%d x %d), name=%s", w, h, name.string());
    if (int32_t(w|h) < 0) {
        ALOGE("createLayer() failed, w or h is negative (w=%d, h=%d)",
                int(w), int(h));
        return BAD_VALUE;
    }

    status_t result = NO_ERROR;

    sp<Layer> layer;

    switch (flags & ISurfaceComposerClient::eFXSurfaceMask) {
        case ISurfaceComposerClient::eFXSurfaceNormal:
            result = createNormalLayer(client,
                    name, w, h, flags, format,
                    handle, gbp, &layer);
            break;
        case ISurfaceComposerClient::eFXSurfaceDim:
            result = createDimLayer(client,
                    name, w, h, flags,
                    handle, gbp, &layer);
            break;
        case ISurfaceComposerClient::eFXSurfaceBlur:
            result = createBlurLayer(client,
                    name, w, h, flags,
                    handle, gbp, &layer);
            break;
        default:
            result = BAD_VALUE;
            break;
    }

    if (result != NO_ERROR) {
        return result;
    }

    result = addClientLayer(client, *handle, *gbp, layer);
    if (result != NO_ERROR) {
        return result;
    }

    setTransactionFlags(eTransactionNeeded);
    return result;
}

status_t SurfaceFlinger::createNormalLayer(const sp<Client>& client,
        const String8& name, uint32_t w, uint32_t h, uint32_t flags, PixelFormat& format,
        sp<IBinder>* handle, sp<IGraphicBufferProducer>* gbp, sp<Layer>* outLayer)
{
    // initialize the surfaces
    switch (format) {
    case PIXEL_FORMAT_TRANSPARENT:
    case PIXEL_FORMAT_TRANSLUCENT:
        format = PIXEL_FORMAT_RGBA_8888;
        break;
    case PIXEL_FORMAT_OPAQUE:
        format = PIXEL_FORMAT_RGBX_8888;
        break;
    }

    *outLayer = new Layer(this, client, name, w, h, flags);
    status_t err = (*outLayer)->setBuffers(w, h, format, flags);
    if (err == NO_ERROR) {
        *handle = (*outLayer)->getHandle();
        *gbp = (*outLayer)->getProducer();
    }

    ALOGE_IF(err, "createNormalLayer() failed (%s)", strerror(-err));
    return err;
}

status_t SurfaceFlinger::createDimLayer(const sp<Client>& client,
        const String8& name, uint32_t w, uint32_t h, uint32_t flags,
        sp<IBinder>* handle, sp<IGraphicBufferProducer>* gbp, sp<Layer>* outLayer)
{
    *outLayer = new LayerDim(this, client, name, w, h, flags);
    *handle = (*outLayer)->getHandle();
    *gbp = (*outLayer)->getProducer();
    return NO_ERROR;
}

status_t SurfaceFlinger::createBlurLayer(const sp<Client>& client,
        const String8& name, uint32_t w, uint32_t h, uint32_t flags,
        sp<IBinder>* handle, sp<IGraphicBufferProducer>* gbp, sp<Layer>* outLayer)
{
    *outLayer = new LayerBlur(this, client, name, w, h, flags);
    *handle = (*outLayer)->getHandle();
    *gbp = (*outLayer)->getProducer();
    return NO_ERROR;
}

status_t SurfaceFlinger::onLayerRemoved(const sp<Client>& client, const sp<IBinder>& handle)
{
    // called by the window manager when it wants to remove a Layer
    status_t err = NO_ERROR;
    sp<Layer> l(client->getLayerUser(handle));
    if (l != NULL) {
        err = removeLayer(l);
        ALOGE_IF(err<0 && err != NAME_NOT_FOUND,
                "error removing layer=%p (%s)", l.get(), strerror(-err));
    }
    return err;
}

status_t SurfaceFlinger::onLayerDestroyed(const wp<Layer>& layer)
{
    // called by ~LayerCleaner() when all references to the IBinder (handle)
    // are gone
    return removeLayer(layer);
}

// ---------------------------------------------------------------------------

void SurfaceFlinger::onInitializeDisplays() {
    // reset screen orientation and use primary layer stack
    Vector<ComposerState> state;
    Vector<DisplayState> displays;
    DisplayState d;
    d.what = DisplayState::eDisplayProjectionChanged |
             DisplayState::eLayerStackChanged;
    d.token = mBuiltinDisplays[DisplayDevice::DISPLAY_PRIMARY];
    d.layerStack = 0;
    d.orientation = DisplayState::eOrientationDefault;
    d.frame.makeInvalid();
    d.viewport.makeInvalid();
    d.width = 0;
    d.height = 0;
    displays.add(d);
    setTransactionState(state, displays, 0);
    setPowerModeInternal(getDisplayDevice(d.token), HWC_POWER_MODE_NORMAL);

    const auto& activeConfig = mHwc->getActiveConfig(HWC_DISPLAY_PRIMARY);
    const nsecs_t period = activeConfig->getVsyncPeriod();
    mAnimFrameTracker.setDisplayRefreshPeriod(period);
}

void SurfaceFlinger::initializeDisplays() {
    class MessageScreenInitialized : public MessageBase {
        SurfaceFlinger* flinger;
    public:
        MessageScreenInitialized(SurfaceFlinger* flinger) : flinger(flinger) { }
        virtual bool handler() {
            flinger->onInitializeDisplays();
            return true;
        }
    };
    sp<MessageBase> msg = new MessageScreenInitialized(this);
    postMessageAsync(msg);  // we may be called from main thread, use async message
}

void SurfaceFlinger::setPowerModeInternal(const sp<DisplayDevice>& hw,
        int mode) {
    ALOGD("Set power mode=%d, type=%d flinger=%p", mode, hw->getDisplayType(),
            this);
    int32_t type = hw->getDisplayType();
    int currentMode = hw->getPowerMode();

    if (mode == currentMode) {
        ALOGD("Screen type=%d is already mode=%d", hw->getDisplayType(), mode);
        return;
    }

    hw->setPowerMode(mode);
    if (type >= DisplayDevice::NUM_BUILTIN_DISPLAY_TYPES) {
        ALOGW("Trying to set power mode for virtual display");
        return;
    }

    if (currentMode == HWC_POWER_MODE_OFF) {
        // Turn on the display
        getHwComposer().setPowerMode(type, mode);
        if (type == DisplayDevice::DISPLAY_PRIMARY) {
            // FIXME: eventthread only knows about the main display right now
            mEventThread->onScreenAcquired();
            resyncToHardwareVsync(true);
        }

        mVisibleRegionsDirty = true;
        mHasPoweredOff = true;
        repaintEverything();

        struct sched_param param = {0};
        param.sched_priority = 1;
        if (sched_setscheduler(0, SCHED_FIFO, &param) != 0) {
            ALOGW("Couldn't set SCHED_FIFO on display on");
        }
    } else if (mode == HWC_POWER_MODE_OFF) {
        // Turn off the display
        struct sched_param param = {0};
        if (sched_setscheduler(0, SCHED_OTHER, &param) != 0) {
            ALOGW("Couldn't set SCHED_OTHER on display off");
        }

        if (type == DisplayDevice::DISPLAY_PRIMARY) {
            disableHardwareVsync(true); // also cancels any in-progress resync

            // FIXME: eventthread only knows about the main display right now
            mEventThread->onScreenReleased();
        }

        getHwComposer().setPowerMode(type, mode);
        mVisibleRegionsDirty = true;
        // from this point on, SF will stop drawing on this display
    } else {
        getHwComposer().setPowerMode(type, mode);
    }
}

void SurfaceFlinger::setPowerMode(const sp<IBinder>& display, int mode) {
    class MessageSetPowerMode: public MessageBase {
        SurfaceFlinger& mFlinger;
        sp<IBinder> mDisplay;
        int mMode;
    public:
        MessageSetPowerMode(SurfaceFlinger& flinger,
                const sp<IBinder>& disp, int mode) : mFlinger(flinger),
                    mDisplay(disp) { mMode = mode; }
        virtual bool handler() {
            sp<DisplayDevice> hw(mFlinger.getDisplayDevice(mDisplay));
            if (hw == NULL) {
                ALOGE("Attempt to set power mode = %d for null display %p",
                        mMode, mDisplay.get());
            } else if (hw->getDisplayType() >= DisplayDevice::DISPLAY_VIRTUAL) {
                ALOGW("Attempt to set power mode = %d for virtual display",
                        mMode);
            } else {
                mFlinger.setPowerModeInternal(hw, mMode);
            }
            return true;
        }
    };
    sp<MessageBase> msg = new MessageSetPowerMode(*this, display, mode);
    postMessageSync(msg);
}

// ---------------------------------------------------------------------------

status_t SurfaceFlinger::dump(int fd, const Vector<String16>& args)
{
    String8 result;

    IPCThreadState* ipc = IPCThreadState::self();
    const int pid = ipc->getCallingPid();
    const int uid = ipc->getCallingUid();
    if ((uid != AID_SHELL) &&
            !PermissionCache::checkPermission(sDump, pid, uid)) {
        result.appendFormat("Permission Denial: "
                "can't dump SurfaceFlinger from pid=%d, uid=%d\n", pid, uid);
    } else {
        // Try to get the main lock, but give up after one second
        // (this would indicate SF is stuck, but we want to be able to
        // print something in dumpsys).
        status_t err = mStateLock.timedLock(s2ns(1));
        bool locked = (err == NO_ERROR);
        if (!locked) {
            result.appendFormat(
                    "SurfaceFlinger appears to be unresponsive (%s [%d]), "
                    "dumping anyways (no locks held)\n", strerror(-err), err);
        }

        bool dumpAll = true;
        size_t index = 0;
        size_t numArgs = args.size();
        if (numArgs) {
            if ((index < numArgs) &&
                    (args[index] == String16("--list"))) {
                index++;
                listLayersLocked(args, index, result);
                dumpAll = false;
            }

            if ((index < numArgs) &&
                    (args[index] == String16("--latency"))) {
                index++;
                dumpStatsLocked(args, index, result);
                dumpAll = false;
            }

            if ((index < numArgs) &&
                    (args[index] == String16("--latency-clear"))) {
                index++;
                clearStatsLocked(args, index, result);
                dumpAll = false;
            }

            if ((index < numArgs) &&
                    (args[index] == String16("--dispsync"))) {
                index++;
                mPrimaryDispSync.dump(result);
                dumpAll = false;
            }

            if ((index < numArgs) &&
                    (args[index] == String16("--static-screen"))) {
                index++;
                dumpStaticScreenStats(result);
                dumpAll = false;
            }

            if ((index < numArgs) &&
                    (args[index] == String16("--fences"))) {
                index++;
                mFenceTracker.dump(&result);
                dumpAll = false;
            }
        }

        if (dumpAll) {
            dumpAllLocked(args, index, result);
        }

        if (locked) {
            mStateLock.unlock();
        }
    }
    write(fd, result.string(), result.size());
    return NO_ERROR;
}

void SurfaceFlinger::listLayersLocked(const Vector<String16>& /* args */,
        size_t& /* index */, String8& result) const
{
    const LayerVector& currentLayers = mCurrentState.layersSortedByZ;
    const size_t count = currentLayers.size();
    for (size_t i=0 ; i<count ; i++) {
        const sp<Layer>& layer(currentLayers[i]);
        result.appendFormat("%s\n", layer->getName().string());
    }
}

void SurfaceFlinger::dumpStatsLocked(const Vector<String16>& args, size_t& index,
        String8& result) const
{
    String8 name;
    if (index < args.size()) {
        name = String8(args[index]);
        index++;
    }

    const auto& activeConfig = mHwc->getActiveConfig(HWC_DISPLAY_PRIMARY);
    const nsecs_t period = activeConfig->getVsyncPeriod();
    result.appendFormat("%" PRId64 "\n", period);

    if (name.isEmpty()) {
        mAnimFrameTracker.dumpStats(result);
    } else {
        const LayerVector& currentLayers = mCurrentState.layersSortedByZ;
        const size_t count = currentLayers.size();
        for (size_t i=0 ; i<count ; i++) {
            const sp<Layer>& layer(currentLayers[i]);
            if (name == layer->getName()) {
                layer->dumpFrameStats(result);
            }
        }
    }
}

void SurfaceFlinger::clearStatsLocked(const Vector<String16>& args, size_t& index,
        String8& /* result */)
{
    String8 name;
    if (index < args.size()) {
        name = String8(args[index]);
        index++;
    }

    const LayerVector& currentLayers = mCurrentState.layersSortedByZ;
    const size_t count = currentLayers.size();
    for (size_t i=0 ; i<count ; i++) {
        const sp<Layer>& layer(currentLayers[i]);
        if (name.isEmpty() || (name == layer->getName())) {
            layer->clearFrameStats();
        }
    }

    mAnimFrameTracker.clearStats();
}

// This should only be called from the main thread.  Otherwise it would need
// the lock and should use mCurrentState rather than mDrawingState.
void SurfaceFlinger::logFrameStats() {
    const LayerVector& drawingLayers = mDrawingState.layersSortedByZ;
    const size_t count = drawingLayers.size();
    for (size_t i=0 ; i<count ; i++) {
        const sp<Layer>& layer(drawingLayers[i]);
        layer->logFrameStats();
    }

    mAnimFrameTracker.logAndResetStats(String8("<win-anim>"));
}

/*static*/ void SurfaceFlinger::appendSfConfigString(String8& result)
{
    static const char* config =
            " [sf"
#ifdef HAS_CONTEXT_PRIORITY
            " HAS_CONTEXT_PRIORITY"
#endif
#ifdef NEVER_DEFAULT_TO_ASYNC_MODE
            " NEVER_DEFAULT_TO_ASYNC_MODE"
#endif
#ifdef TARGET_DISABLE_TRIPLE_BUFFERING
            " TARGET_DISABLE_TRIPLE_BUFFERING"
#endif
            "]";
    result.append(config);
}

void SurfaceFlinger::dumpStaticScreenStats(String8& result) const
{
    result.appendFormat("Static screen stats:\n");
    for (size_t b = 0; b < NUM_BUCKETS - 1; ++b) {
        float bucketTimeSec = mFrameBuckets[b] / 1e9;
        float percent = 100.0f *
                static_cast<float>(mFrameBuckets[b]) / mTotalTime;
        result.appendFormat("  < %zd frames: %.3f s (%.1f%%)\n",
                b + 1, bucketTimeSec, percent);
    }
    float bucketTimeSec = mFrameBuckets[NUM_BUCKETS - 1] / 1e9;
    float percent = 100.0f *
            static_cast<float>(mFrameBuckets[NUM_BUCKETS - 1]) / mTotalTime;
    result.appendFormat("  %zd+ frames: %.3f s (%.1f%%)\n",
            NUM_BUCKETS - 1, bucketTimeSec, percent);
}

void SurfaceFlinger::recordBufferingStats(const char* layerName,
        std::vector<OccupancyTracker::Segment>&& history) {
    Mutex::Autolock lock(mBufferingStatsMutex);
    auto& stats = mBufferingStats[layerName];
    for (const auto& segment : history) {
        if (!segment.usedThirdBuffer) {
            stats.twoBufferTime += segment.totalTime;
        }
        if (segment.occupancyAverage < 1.0f) {
            stats.doubleBufferedTime += segment.totalTime;
        } else if (segment.occupancyAverage < 2.0f) {
            stats.tripleBufferedTime += segment.totalTime;
        }
        ++stats.numSegments;
        stats.totalTime += segment.totalTime;
    }
}

void SurfaceFlinger::dumpBufferingStats(String8& result) const {
    result.append("Buffering stats:\n");
    result.append("  [Layer name] <Active time> <Two buffer> "
            "<Double buffered> <Triple buffered>\n");
    Mutex::Autolock lock(mBufferingStatsMutex);
    typedef std::tuple<std::string, float, float, float> BufferTuple;
    std::map<float, BufferTuple, std::greater<float>> sorted;
    for (const auto& statsPair : mBufferingStats) {
        const char* name = statsPair.first.c_str();
        const BufferingStats& stats = statsPair.second;
        if (stats.numSegments == 0) {
            continue;
        }
        float activeTime = ns2ms(stats.totalTime) / 1000.0f;
        float twoBufferRatio = static_cast<float>(stats.twoBufferTime) /
                stats.totalTime;
        float doubleBufferRatio = static_cast<float>(
                stats.doubleBufferedTime) / stats.totalTime;
        float tripleBufferRatio = static_cast<float>(
                stats.tripleBufferedTime) / stats.totalTime;
        sorted.insert({activeTime, {name, twoBufferRatio,
                doubleBufferRatio, tripleBufferRatio}});
    }
    for (const auto& sortedPair : sorted) {
        float activeTime = sortedPair.first;
        const BufferTuple& values = sortedPair.second;
        result.appendFormat("  [%s] %.2f %.3f %.3f %.3f\n",
                std::get<0>(values).c_str(), activeTime,
                std::get<1>(values), std::get<2>(values),
                std::get<3>(values));
    }
    result.append("\n");
}


void SurfaceFlinger::dumpAllLocked(const Vector<String16>& args, size_t& index,
        String8& result) const
{
    bool colorize = false;
    if (index < args.size()
            && (args[index] == String16("--color"))) {
        colorize = true;
        index++;
    }

    Colorizer colorizer(colorize);

    // figure out if we're stuck somewhere
    const nsecs_t now = systemTime();
    const nsecs_t inSwapBuffers(mDebugInSwapBuffers);
    const nsecs_t inTransaction(mDebugInTransaction);
    nsecs_t inSwapBuffersDuration = (inSwapBuffers) ? now-inSwapBuffers : 0;
    nsecs_t inTransactionDuration = (inTransaction) ? now-inTransaction : 0;

    /*
     * Dump library configuration.
     */

    colorizer.bold(result);
    result.append("Build configuration:");
    colorizer.reset(result);
    appendSfConfigString(result);
    appendUiConfigString(result);
    appendGuiConfigString(result);
    result.append("\n");

    colorizer.bold(result);
    result.append("Sync configuration: ");
    colorizer.reset(result);
    result.append(SyncFeatures::getInstance().toString());
    result.append("\n");

    const auto& activeConfig = mHwc->getActiveConfig(HWC_DISPLAY_PRIMARY);

    colorizer.bold(result);
    result.append("DispSync configuration: ");
    colorizer.reset(result);
    result.appendFormat("app phase %" PRId64 " ns, sf phase %" PRId64 " ns, "
            "present offset %d ns (refresh %" PRId64 " ns)",
        vsyncPhaseOffsetNs, sfVsyncPhaseOffsetNs,
        PRESENT_TIME_OFFSET_FROM_VSYNC_NS, activeConfig->getVsyncPeriod());
    result.append("\n");

    // Dump static screen stats
    result.append("\n");
    dumpStaticScreenStats(result);
    result.append("\n");

    dumpBufferingStats(result);

    /*
     * Dump the visible layer list
     */
    const LayerVector& currentLayers = mCurrentState.layersSortedByZ;
    const size_t count = currentLayers.size();
    colorizer.bold(result);
    result.appendFormat("Visible layers (count = %zu)\n", count);
    colorizer.reset(result);
    for (size_t i=0 ; i<count ; i++) {
        const sp<Layer>& layer(currentLayers[i]);
        layer->dump(result, colorizer);
    }

    /*
     * Dump Display state
     */

    colorizer.bold(result);
    result.appendFormat("Displays (%zu entries)\n", mDisplays.size());
    colorizer.reset(result);
    for (size_t dpy=0 ; dpy<mDisplays.size() ; dpy++) {
        const sp<const DisplayDevice>& hw(mDisplays[dpy]);
        hw->dump(result);
    }

    /*
     * Dump SurfaceFlinger global state
     */

    colorizer.bold(result);
    result.append("SurfaceFlinger global state:\n");
    colorizer.reset(result);

    HWComposer& hwc(getHwComposer());
    sp<const DisplayDevice> hw(getDefaultDisplayDevice());

    colorizer.bold(result);
    result.appendFormat("EGL implementation : %s\n",
            eglQueryStringImplementationANDROID(mEGLDisplay, EGL_VERSION));
    colorizer.reset(result);
    result.appendFormat("%s\n",
            eglQueryStringImplementationANDROID(mEGLDisplay, EGL_EXTENSIONS));

    mRenderEngine->dump(result);

    hw->undefinedRegion.dump(result, "undefinedRegion");
    result.appendFormat("  orientation=%d, isDisplayOn=%d\n",
            hw->getOrientation(), hw->isDisplayOn());
    result.appendFormat(
            "  last eglSwapBuffers() time: %f us\n"
            "  last transaction time     : %f us\n"
            "  transaction-flags         : %08x\n"
            "  refresh-rate              : %f fps\n"
            "  x-dpi                     : %f\n"
            "  y-dpi                     : %f\n"
            "  gpu_to_cpu_unsupported    : %d\n"
            ,
            mLastSwapBufferTime/1000.0,
            mLastTransactionTime/1000.0,
            mTransactionFlags,
            1e9 / activeConfig->getVsyncPeriod(),
            activeConfig->getDpiX(),
            activeConfig->getDpiY(),
            !mGpuToCpuSupported);

    result.appendFormat("  eglSwapBuffers time: %f us\n",
            inSwapBuffersDuration/1000.0);

    result.appendFormat("  transaction time: %f us\n",
            inTransactionDuration/1000.0);

    /*
     * VSYNC state
     */
    mEventThread->dump(result);
    result.append("\n");

    /*
     * HWC layer minidump
     */
    for (size_t d = 0; d < mDisplays.size(); d++) {
        const sp<const DisplayDevice>& displayDevice(mDisplays[d]);
        int32_t hwcId = displayDevice->getHwcDisplayId();
        if (hwcId == DisplayDevice::DISPLAY_ID_INVALID) {
            continue;
        }

        result.appendFormat("Display %d HWC layers:\n", hwcId);
        Layer::miniDumpHeader(result);
        for (size_t l = 0; l < count; l++) {
            const sp<Layer>& layer(currentLayers[l]);
            layer->miniDump(result, hwcId);
        }
        result.append("\n");
    }

    /*
     * Dump HWComposer state
     */
    colorizer.bold(result);
    result.append("h/w composer state:\n");
    colorizer.reset(result);
    bool hwcDisabled = mDebugDisableHWC || mDebugRegion;
    result.appendFormat("  h/w composer %s\n",
            hwcDisabled ? "disabled" : "enabled");
    hwc.dump(result);

    /*
     * Dump gralloc state
     */
    const GraphicBufferAllocator& alloc(GraphicBufferAllocator::get());
    alloc.dump(result);
}

const Vector< sp<Layer> >&
SurfaceFlinger::getLayerSortedByZForHwcDisplay(int id) {
    // Note: mStateLock is held here
    wp<IBinder> dpy;
    for (size_t i=0 ; i<mDisplays.size() ; i++) {
        if (mDisplays.valueAt(i)->getHwcDisplayId() == id) {
            dpy = mDisplays.keyAt(i);
            break;
        }
    }
    if (dpy == NULL) {
        ALOGE("getLayerSortedByZForHwcDisplay: invalid hwc display id %d", id);
        // Just use the primary display so we have something to return
        dpy = getBuiltInDisplay(DisplayDevice::DISPLAY_PRIMARY);
    }
    return getDisplayDevice(dpy)->getVisibleLayersSortedByZ();
}

bool SurfaceFlinger::startDdmConnection()
{
    void* libddmconnection_dso =
            dlopen("libsurfaceflinger_ddmconnection.so", RTLD_NOW);
    if (!libddmconnection_dso) {
        return false;
    }
    void (*DdmConnection_start)(const char* name);
    DdmConnection_start =
            (decltype(DdmConnection_start))dlsym(libddmconnection_dso, "DdmConnection_start");
    if (!DdmConnection_start) {
        dlclose(libddmconnection_dso);
        return false;
    }
    (*DdmConnection_start)(getServiceName());
    return true;
}

status_t SurfaceFlinger::onTransact(
    uint32_t code, const Parcel& data, Parcel* reply, uint32_t flags)
{
    switch (code) {
        case CREATE_CONNECTION:
        case CREATE_DISPLAY:
        case SET_TRANSACTION_STATE:
        case BOOT_FINISHED:
        case CLEAR_ANIMATION_FRAME_STATS:
        case GET_ANIMATION_FRAME_STATS:
        case SET_POWER_MODE:
        case GET_HDR_CAPABILITIES:
        {
            // codes that require permission check
            IPCThreadState* ipc = IPCThreadState::self();
            const int pid = ipc->getCallingPid();
            const int uid = ipc->getCallingUid();
            if ((uid != AID_GRAPHICS && uid != AID_SYSTEM) &&
                    !PermissionCache::checkPermission(sAccessSurfaceFlinger, pid, uid)) {
                ALOGE("Permission Denial: "
                        "can't access SurfaceFlinger pid=%d, uid=%d", pid, uid);
                return PERMISSION_DENIED;
            }
            break;
        }
        case CAPTURE_SCREEN:
        {
            // codes that require permission check
            IPCThreadState* ipc = IPCThreadState::self();
            const int pid = ipc->getCallingPid();
            const int uid = ipc->getCallingUid();
            if ((uid != AID_GRAPHICS) &&
                    !PermissionCache::checkPermission(sReadFramebuffer, pid, uid)) {
                ALOGE("Permission Denial: "
                        "can't read framebuffer pid=%d, uid=%d", pid, uid);
                return PERMISSION_DENIED;
            }
            break;
        }
    }

    status_t err = BnSurfaceComposer::onTransact(code, data, reply, flags);
    if (err == UNKNOWN_TRANSACTION || err == PERMISSION_DENIED) {
        CHECK_INTERFACE(ISurfaceComposer, data, reply);
        if (CC_UNLIKELY(!PermissionCache::checkCallingPermission(sHardwareTest))) {
            IPCThreadState* ipc = IPCThreadState::self();
            const int pid = ipc->getCallingPid();
            const int uid = ipc->getCallingUid();
            ALOGE("Permission Denial: "
                    "can't access SurfaceFlinger pid=%d, uid=%d", pid, uid);
            return PERMISSION_DENIED;
        }
        int n;
        switch (code) {
            case 1000: // SHOW_CPU, NOT SUPPORTED ANYMORE
            case 1001: // SHOW_FPS, NOT SUPPORTED ANYMORE
                return NO_ERROR;
            case 1002:  // SHOW_UPDATES
                n = data.readInt32();
                mDebugRegion = n ? n : (mDebugRegion ? 0 : 1);
                invalidateHwcGeometry();
                repaintEverything();
                return NO_ERROR;
            case 1004:{ // repaint everything
                repaintEverything();
                return NO_ERROR;
            }
            case 1005:{ // force transaction
                setTransactionFlags(
                        eTransactionNeeded|
                        eDisplayTransactionNeeded|
                        eTraversalNeeded);
                return NO_ERROR;
            }
            case 1006:{ // send empty update
                signalRefresh();
                return NO_ERROR;
            }
            case 1008:  // toggle use of hw composer
                n = data.readInt32();
                mDebugDisableHWC = n ? 1 : 0;
                invalidateHwcGeometry();
                repaintEverything();
                return NO_ERROR;
            case 1009:  // toggle use of transform hint
                n = data.readInt32();
                mDebugDisableTransformHint = n ? 1 : 0;
                invalidateHwcGeometry();
                repaintEverything();
                return NO_ERROR;
            case 1010:  // interrogate.
                reply->writeInt32(0);
                reply->writeInt32(0);
                reply->writeInt32(mDebugRegion);
                reply->writeInt32(0);
                reply->writeInt32(mDebugDisableHWC);
                return NO_ERROR;
            case 1013: {
                Mutex::Autolock _l(mStateLock);
                sp<const DisplayDevice> hw(getDefaultDisplayDevice());
                reply->writeInt32(hw->getPageFlipCount());
                return NO_ERROR;
            }
            case 1014: {
                // daltonize
                n = data.readInt32();
                switch (n % 10) {
                    case 1:
                        mDaltonizer.setType(ColorBlindnessType::Protanomaly);
                        break;
                    case 2:
                        mDaltonizer.setType(ColorBlindnessType::Deuteranomaly);
                        break;
                    case 3:
                        mDaltonizer.setType(ColorBlindnessType::Tritanomaly);
                        break;
                    default:
                        mDaltonizer.setType(ColorBlindnessType::None);
                        break;
                }
                if (n >= 10) {
                    mDaltonizer.setMode(ColorBlindnessMode::Correction);
                } else {
                    mDaltonizer.setMode(ColorBlindnessMode::Simulation);
                }
                invalidateHwcGeometry();
                repaintEverything();
                return NO_ERROR;
            }
            case 1015: {
                // apply a color matrix
                n = data.readInt32();
                if (n) {
                    // color matrix is sent as mat3 matrix followed by vec3
                    // offset, then packed into a mat4 where the last row is
                    // the offset and extra values are 0
                    for (size_t i = 0 ; i < 4; i++) {
                        for (size_t j = 0; j < 4; j++) {
                            mColorMatrix[i][j] = data.readFloat();
                        }
                    }
                } else {
                    mColorMatrix = mat4();
                }
                invalidateHwcGeometry();
                repaintEverything();
                return NO_ERROR;
            }
            // This is an experimental interface
            // Needs to be shifted to proper binder interface when we productize
            case 1016: {
                n = data.readInt32();
                mPrimaryDispSync.setRefreshSkipCount(n);
                return NO_ERROR;
            }
            case 1017: {
                n = data.readInt32();
                mForceFullDamage = static_cast<bool>(n);
                return NO_ERROR;
            }
            case 1018: { // Modify Choreographer's phase offset
                n = data.readInt32();
                mEventThread->setPhaseOffset(static_cast<nsecs_t>(n));
                return NO_ERROR;
            }
            case 1019: { // Modify SurfaceFlinger's phase offset
                n = data.readInt32();
                mSFEventThread->setPhaseOffset(static_cast<nsecs_t>(n));
                return NO_ERROR;
            }
            case 1021: { // Disable HWC virtual displays
                n = data.readInt32();
                mUseHwcVirtualDisplays = !n;
                return NO_ERROR;
            }
        }
    }
    return err;
}

void SurfaceFlinger::repaintEverything() {
    android_atomic_or(1, &mRepaintEverything);
    signalTransaction();
}

// ---------------------------------------------------------------------------
// Capture screen into an IGraphiBufferProducer
// ---------------------------------------------------------------------------

/* The code below is here to handle b/8734824
 *
 * We create a IGraphicBufferProducer wrapper that forwards all calls
 * from the surfaceflinger thread to the calling binder thread, where they
 * are executed. This allows the calling thread in the calling process to be
 * reused and not depend on having "enough" binder threads to handle the
 * requests.
 */
class GraphicProducerWrapper : public BBinder, public MessageHandler {
    /* Parts of GraphicProducerWrapper are run on two different threads,
     * communicating by sending messages via Looper but also by shared member
     * data. Coherence maintenance is subtle and in places implicit (ugh).
     *
     * Don't rely on Looper's sendMessage/handleMessage providing
     * release/acquire semantics for any data not actually in the Message.
     * Data going from surfaceflinger to binder threads needs to be
     * synchronized explicitly.
     *
     * Barrier open/wait do provide release/acquire semantics. This provides
     * implicit synchronization for data coming back from binder to
     * surfaceflinger threads.
     */

    sp<IGraphicBufferProducer> impl;
    sp<Looper> looper;
    status_t result;
    bool exitPending;
    bool exitRequested;
    Barrier barrier;
    uint32_t code;
    Parcel const* data;
    Parcel* reply;

    enum {
        MSG_API_CALL,
        MSG_EXIT
    };

    /*
     * Called on surfaceflinger thread. This is called by our "fake"
     * BpGraphicBufferProducer. We package the data and reply Parcel and
     * forward them to the binder thread.
     */
    virtual status_t transact(uint32_t code,
            const Parcel& data, Parcel* reply, uint32_t /* flags */) {
        this->code = code;
        this->data = &data;
        this->reply = reply;
        if (exitPending) {
            // if we've exited, we run the message synchronously right here.
            // note (JH): as far as I can tell from looking at the code, this
            // never actually happens. if it does, i'm not sure if it happens
            // on the surfaceflinger or binder thread.
            handleMessage(Message(MSG_API_CALL));
        } else {
            barrier.close();
            // Prevent stores to this->{code, data, reply} from being
            // reordered later than the construction of Message.
            atomic_thread_fence(memory_order_release);
            looper->sendMessage(this, Message(MSG_API_CALL));
            barrier.wait();
        }
        return result;
    }

    /*
     * here we run on the binder thread. All we've got to do is
     * call the real BpGraphicBufferProducer.
     */
    virtual void handleMessage(const Message& message) {
        int what = message.what;
        // Prevent reads below from happening before the read from Message
        atomic_thread_fence(memory_order_acquire);
        if (what == MSG_API_CALL) {
            result = IInterface::asBinder(impl)->transact(code, data[0], reply);
            barrier.open();
        } else if (what == MSG_EXIT) {
            exitRequested = true;
        }
    }

public:
    GraphicProducerWrapper(const sp<IGraphicBufferProducer>& impl)
    :   impl(impl),
        looper(new Looper(true)),
        result(NO_ERROR),
        exitPending(false),
        exitRequested(false),
        code(0),
        data(NULL),
        reply(NULL)
    {}

    // Binder thread
    status_t waitForResponse() {
        do {
            looper->pollOnce(-1);
        } while (!exitRequested);
        return result;
    }

    // Client thread
    void exit(status_t result) {
        this->result = result;
        exitPending = true;
        // Ensure this->result is visible to the binder thread before it
        // handles the message.
        atomic_thread_fence(memory_order_release);
        looper->sendMessage(this, Message(MSG_EXIT));
    }
};


status_t SurfaceFlinger::captureScreen(const sp<IBinder>& display,
        const sp<IGraphicBufferProducer>& producer,
        Rect sourceCrop, uint32_t reqWidth, uint32_t reqHeight,
        uint32_t minLayerZ, uint32_t maxLayerZ,
        bool useIdentityTransform, ISurfaceComposer::Rotation rotation,
        bool useReadPixels) {

    if (CC_UNLIKELY(display == 0))
        return BAD_VALUE;

    if (CC_UNLIKELY(producer == 0))
        return BAD_VALUE;

    // if we have secure windows on this display, never allow the screen capture
    // unless the producer interface is local (i.e.: we can take a screenshot for
    // ourselves).
    bool isLocalScreenshot = IInterface::asBinder(producer)->localBinder();

    // Convert to surfaceflinger's internal rotation type.
    Transform::orientation_flags rotationFlags;
    switch (rotation) {
        case ISurfaceComposer::eRotateNone:
            rotationFlags = Transform::ROT_0;
            break;
        case ISurfaceComposer::eRotate90:
            rotationFlags = Transform::ROT_90;
            break;
        case ISurfaceComposer::eRotate180:
            rotationFlags = Transform::ROT_180;
            break;
        case ISurfaceComposer::eRotate270:
            rotationFlags = Transform::ROT_270;
            break;
        default:
            rotationFlags = Transform::ROT_0;
            ALOGE("Invalid rotation passed to captureScreen(): %d\n", rotation);
            break;
    }

    class MessageCaptureScreen : public MessageBase {
        SurfaceFlinger* flinger;
        sp<IBinder> display;
        sp<IGraphicBufferProducer> producer;
        Rect sourceCrop;
        uint32_t reqWidth, reqHeight;
        uint32_t minLayerZ,maxLayerZ;
        bool useIdentityTransform;
        Transform::orientation_flags rotation;
        status_t result;
        bool isLocalScreenshot;
        bool useReadPixels;
    public:
        MessageCaptureScreen(SurfaceFlinger* flinger,
                const sp<IBinder>& display,
                const sp<IGraphicBufferProducer>& producer,
                Rect sourceCrop, uint32_t reqWidth, uint32_t reqHeight,
                uint32_t minLayerZ, uint32_t maxLayerZ,
                bool useIdentityTransform,
                Transform::orientation_flags rotation,
                bool isLocalScreenshot, bool useReadPixels)
            : flinger(flinger), display(display), producer(producer),
              sourceCrop(sourceCrop), reqWidth(reqWidth), reqHeight(reqHeight),
              minLayerZ(minLayerZ), maxLayerZ(maxLayerZ),
              useIdentityTransform(useIdentityTransform),
              rotation(rotation), result(PERMISSION_DENIED),
              isLocalScreenshot(isLocalScreenshot),
              useReadPixels(useReadPixels)
        {
        }
        status_t getResult() const {
            return result;
        }
        virtual bool handler() {
            Mutex::Autolock _l(flinger->mStateLock);
            sp<const DisplayDevice> hw(flinger->getDisplayDevice(display));
            bool useReadPixels = this->useReadPixels && !flinger->mGpuToCpuSupported;
            result = flinger->captureScreenImplLocked(hw, producer,
                    sourceCrop, reqWidth, reqHeight, minLayerZ, maxLayerZ,
                    useIdentityTransform, rotation, isLocalScreenshot,
                    useReadPixels);
            static_cast<GraphicProducerWrapper*>(IInterface::asBinder(producer).get())->exit(result);
            return true;
        }
    };

    // this creates a "fake" BBinder which will serve as a "fake" remote
    // binder to receive the marshaled calls and forward them to the
    // real remote (a BpGraphicBufferProducer)
    sp<GraphicProducerWrapper> wrapper = new GraphicProducerWrapper(producer);

    // the asInterface() call below creates our "fake" BpGraphicBufferProducer
    // which does the marshaling work forwards to our "fake remote" above.
    sp<MessageBase> msg = new MessageCaptureScreen(this,
            display, IGraphicBufferProducer::asInterface( wrapper ),
            sourceCrop, reqWidth, reqHeight, minLayerZ, maxLayerZ,
            useIdentityTransform, rotationFlags, isLocalScreenshot,
            useReadPixels);

    status_t res = postMessageAsync(msg);
    if (res == NO_ERROR) {
        res = wrapper->waitForResponse();
    }
    return res;
}


void SurfaceFlinger::renderScreenImplLocked(
        const sp<const DisplayDevice>& hw,
        Rect sourceCrop, uint32_t reqWidth, uint32_t reqHeight,
        uint32_t minLayerZ, uint32_t maxLayerZ,
        bool yswap, bool useIdentityTransform, Transform::orientation_flags rotation)
{
    ATRACE_CALL();
    RenderEngine& engine(getRenderEngine());

    // get screen geometry
    const int32_t hw_w = hw->getWidth();
    const int32_t hw_h = hw->getHeight();
    const bool filtering = static_cast<int32_t>(reqWidth) != hw_w ||
                           static_cast<int32_t>(reqHeight) != hw_h;

    // if a default or invalid sourceCrop is passed in, set reasonable values
    if (sourceCrop.width() == 0 || sourceCrop.height() == 0 ||
            !sourceCrop.isValid()) {
        sourceCrop.setLeftTop(Point(0, 0));
        sourceCrop.setRightBottom(Point(hw_w, hw_h));
    }

    // ensure that sourceCrop is inside screen
    if (sourceCrop.left < 0) {
        ALOGE("Invalid crop rect: l = %d (< 0)", sourceCrop.left);
    }
    if (sourceCrop.right > hw_w) {
        ALOGE("Invalid crop rect: r = %d (> %d)", sourceCrop.right, hw_w);
    }
    if (sourceCrop.top < 0) {
        ALOGE("Invalid crop rect: t = %d (< 0)", sourceCrop.top);
    }
    if (sourceCrop.bottom > hw_h) {
        ALOGE("Invalid crop rect: b = %d (> %d)", sourceCrop.bottom, hw_h);
    }

    // make sure to clear all GL error flags
    engine.checkErrors();

    // set-up our viewport
    engine.setViewportAndProjection(
        reqWidth, reqHeight, sourceCrop, hw_h, yswap, rotation);
    engine.disableTexturing();

    // redraw the screen entirely...
    engine.clearWithColor(0, 0, 0, 1);

    const LayerVector& layers( mDrawingState.layersSortedByZ );
    const size_t count = layers.size();
    for (size_t i=0 ; i<count ; ++i) {
        const sp<Layer>& layer(layers[i]);
        const Layer::State& state(layer->getDrawingState());
        if (state.layerStack == hw->getLayerStack()) {
            if (state.z >= minLayerZ && state.z <= maxLayerZ) {
                if (layer->isVisible()) {
                    if (filtering) layer->setFiltering(true);
                    layer->draw(hw, useIdentityTransform);
                    if (filtering) layer->setFiltering(false);
                }
            }
        }
    }

    hw->setViewportAndProjection();
}


status_t SurfaceFlinger::captureScreenImplLocked(
        const sp<const DisplayDevice>& hw,
        const sp<IGraphicBufferProducer>& producer,
        Rect sourceCrop, uint32_t reqWidth, uint32_t reqHeight,
        uint32_t minLayerZ, uint32_t maxLayerZ,
        bool useIdentityTransform, Transform::orientation_flags rotation,
        bool isLocalScreenshot, bool useReadPixels)
{
    ATRACE_CALL();

    // get screen geometry
    uint32_t hw_w = hw->getWidth();
    uint32_t hw_h = hw->getHeight();

    if (rotation & Transform::ROT_90) {
        std::swap(hw_w, hw_h);
    }

    if ((reqWidth > hw_w) || (reqHeight > hw_h)) {
        ALOGE("size mismatch (%d, %d) > (%d, %d)",
                reqWidth, reqHeight, hw_w, hw_h);
        return BAD_VALUE;
    }

    ++mActiveFrameSequence;

    reqWidth  = (!reqWidth)  ? hw_w : reqWidth;
    reqHeight = (!reqHeight) ? hw_h : reqHeight;

    bool secureLayerIsVisible = false;
    const LayerVector& layers(mDrawingState.layersSortedByZ);
    const size_t count = layers.size();
    for (size_t i = 0 ; i < count ; ++i) {
        const sp<Layer>& layer(layers[i]);
        const Layer::State& state(layer->getDrawingState());
        if (state.layerStack == hw->getLayerStack() && state.z >= minLayerZ &&
                state.z <= maxLayerZ && layer->isVisible() &&
                layer->isSecure()) {
            secureLayerIsVisible = true;
        }
    }

    if (!isLocalScreenshot && secureLayerIsVisible) {
        ALOGW("FB is protected: PERMISSION_DENIED");
        return PERMISSION_DENIED;
    }

    // create a surface (because we're a producer, and we need to
    // dequeue/queue a buffer)
    sp<Surface> sur = new Surface(producer, false);

    // Put the screenshot Surface into async mode so that
    // Layer::headFenceHasSignaled will always return true and we'll latch the
    // first buffer regardless of whether or not its acquire fence has
    // signaled. This is needed to avoid a race condition in the rotation
    // animation. See b/30209608
    sur->setAsyncMode(true);

    ANativeWindow* window = sur.get();

    status_t result = native_window_api_connect(window, NATIVE_WINDOW_API_EGL);
    if (result == NO_ERROR) {
        uint32_t usage = GRALLOC_USAGE_SW_READ_OFTEN | GRALLOC_USAGE_SW_WRITE_OFTEN |
                        GRALLOC_USAGE_HW_RENDER | GRALLOC_USAGE_HW_TEXTURE;

        int err = 0;
        err = native_window_set_buffers_dimensions(window, reqWidth, reqHeight);
        err |= native_window_set_scaling_mode(window, NATIVE_WINDOW_SCALING_MODE_SCALE_TO_WINDOW);
        err |= native_window_set_buffers_format(window, HAL_PIXEL_FORMAT_RGBA_8888);
        err |= native_window_set_usage(window, usage);

        if (err == NO_ERROR) {
            ANativeWindowBuffer* buffer;
            /* TODO: Once we have the sync framework everywhere this can use
             * server-side waits on the fence that dequeueBuffer returns.
             */
            result = native_window_dequeue_buffer_and_wait(window,  &buffer);
            if (result == NO_ERROR) {
                int syncFd = -1;
                // create an EGLImage from the buffer so we can later
                // turn it into a texture
                EGLImageKHR image = eglCreateImageKHR(mEGLDisplay, EGL_NO_CONTEXT,
                        EGL_NATIVE_BUFFER_ANDROID, buffer, NULL);
                if (image != EGL_NO_IMAGE_KHR) {
                    // this binds the given EGLImage as a framebuffer for the
                    // duration of this scope.
                    RenderEngine::BindImageAsFramebuffer imageBond(getRenderEngine(), image,
                            useReadPixels, reqWidth, reqHeight);
                    if (imageBond.getStatus() == NO_ERROR) {
                        // this will in fact render into our dequeued buffer
                        // via an FBO, which means we didn't have to create
                        // an EGLSurface and therefore we're not
                        // dependent on the context's EGLConfig.
                        renderScreenImplLocked(
                            hw, sourceCrop, reqWidth, reqHeight, minLayerZ, maxLayerZ, true,
                            useIdentityTransform, rotation);

                        // Attempt to create a sync khr object that can produce a sync point. If that
                        // isn't available, create a non-dupable sync object in the fallback path and
                        // wait on it directly.
                        EGLSyncKHR sync;
                        if (!DEBUG_SCREENSHOTS) {
                           sync = eglCreateSyncKHR(mEGLDisplay, EGL_SYNC_NATIVE_FENCE_ANDROID, NULL);
                           // native fence fd will not be populated until flush() is done.
                           getRenderEngine().flush();
                        } else {
                            sync = EGL_NO_SYNC_KHR;
                        }
                        if (sync != EGL_NO_SYNC_KHR) {
                            // get the sync fd
                            syncFd = eglDupNativeFenceFDANDROID(mEGLDisplay, sync);
                            if (syncFd == EGL_NO_NATIVE_FENCE_FD_ANDROID) {
                                ALOGW("captureScreen: failed to dup sync khr object");
                                syncFd = -1;
                            }
                            eglDestroySyncKHR(mEGLDisplay, sync);
                        } else {
                            // fallback path
                            sync = eglCreateSyncKHR(mEGLDisplay, EGL_SYNC_FENCE_KHR, NULL);
                            if (sync != EGL_NO_SYNC_KHR) {
                                EGLint result = eglClientWaitSyncKHR(mEGLDisplay, sync,
                                    EGL_SYNC_FLUSH_COMMANDS_BIT_KHR, 2000000000 /*2 sec*/);
                                EGLint eglErr = eglGetError();
                                if (result == EGL_TIMEOUT_EXPIRED_KHR) {
                                    ALOGW("captureScreen: fence wait timed out");
                                } else {
                                    ALOGW_IF(eglErr != EGL_SUCCESS,
                                            "captureScreen: error waiting on EGL fence: %#x", eglErr);
                                }
                                eglDestroySyncKHR(mEGLDisplay, sync);
                            } else {
                                ALOGW("captureScreen: error creating EGL fence: %#x", eglGetError());
                            }
                        }
                        if (useReadPixels) {
                            sp<GraphicBuffer> buf = static_cast<GraphicBuffer*>(buffer);
                            void* vaddr;
                            if (buf->lock(GRALLOC_USAGE_SW_WRITE_OFTEN, &vaddr) == NO_ERROR) {
                                getRenderEngine().readPixels(0, 0, buffer->stride, reqHeight,
                                        (uint32_t *)vaddr);
                                buf->unlock();
                            }
                        }
                        if (DEBUG_SCREENSHOTS) {
                            uint32_t* pixels = new uint32_t[reqWidth*reqHeight];
                            getRenderEngine().readPixels(0, 0, reqWidth, reqHeight, pixels);
                            checkScreenshot(reqWidth, reqHeight, reqWidth, pixels,
                                    hw, minLayerZ, maxLayerZ);
                            delete [] pixels;
                        }

                    } else {
                        ALOGE("got GL_FRAMEBUFFER_COMPLETE_OES error while taking screenshot");
                        result = INVALID_OPERATION;
                        window->cancelBuffer(window, buffer, syncFd);
                        buffer = NULL;
                    }
                    // destroy our image
                    eglDestroyImageKHR(mEGLDisplay, image);
                } else {
                    result = BAD_VALUE;
                }
                if (buffer) {
                    // queueBuffer takes ownership of syncFd
                    result = window->queueBuffer(window, buffer, syncFd);
                }
            }
        } else {
            result = BAD_VALUE;
        }
        native_window_api_disconnect(window, NATIVE_WINDOW_API_EGL);
    }

    return result;
}

void SurfaceFlinger::checkScreenshot(size_t w, size_t s, size_t h, void const* vaddr,
        const sp<const DisplayDevice>& hw, uint32_t minLayerZ, uint32_t maxLayerZ) {
    if (DEBUG_SCREENSHOTS) {
        for (size_t y=0 ; y<h ; y++) {
            uint32_t const * p = (uint32_t const *)vaddr + y*s;
            for (size_t x=0 ; x<w ; x++) {
                if (p[x] != 0xFF000000) return;
            }
        }
        ALOGE("*** we just took a black screenshot ***\n"
                "requested minz=%d, maxz=%d, layerStack=%d",
                minLayerZ, maxLayerZ, hw->getLayerStack());
        const LayerVector& layers( mDrawingState.layersSortedByZ );
        const size_t count = layers.size();
        for (size_t i=0 ; i<count ; ++i) {
            const sp<Layer>& layer(layers[i]);
            const Layer::State& state(layer->getDrawingState());
            const bool visible = (state.layerStack == hw->getLayerStack())
                                && (state.z >= minLayerZ && state.z <= maxLayerZ)
                                && (layer->isVisible());
            ALOGE("%c index=%zu, name=%s, layerStack=%d, z=%d, visible=%d, flags=%x, alpha=%.3f",
                    visible ? '+' : '-',
                            i, layer->getName().string(), state.layerStack, state.z,
                            layer->isVisible(), state.flags, state.alpha);
        }
    }
}

bool SurfaceFlinger::getFrameTimestamps(const Layer& layer,
        uint64_t frameNumber, FrameTimestamps* outTimestamps) {
    return mFenceTracker.getFrameTimestamps(layer, frameNumber, outTimestamps);
}

// ---------------------------------------------------------------------------

SurfaceFlinger::LayerVector::LayerVector() {
}

SurfaceFlinger::LayerVector::LayerVector(const LayerVector& rhs)
    : SortedVector<sp<Layer> >(rhs) {
}

int SurfaceFlinger::LayerVector::do_compare(const void* lhs,
    const void* rhs) const
{
    // sort layers per layer-stack, then by z-order and finally by sequence
    const sp<Layer>& l(*reinterpret_cast<const sp<Layer>*>(lhs));
    const sp<Layer>& r(*reinterpret_cast<const sp<Layer>*>(rhs));

    uint32_t ls = l->getCurrentState().layerStack;
    uint32_t rs = r->getCurrentState().layerStack;
    if (ls != rs)
        return ls - rs;

    uint32_t lz = l->getCurrentState().z;
    uint32_t rz = r->getCurrentState().z;
    if (lz != rz)
        return lz - rz;

    return l->sequence - r->sequence;
}

// ---------------------------------------------------------------------------

SurfaceFlinger::DisplayDeviceState::DisplayDeviceState()
    : type(DisplayDevice::DISPLAY_ID_INVALID),
      layerStack(DisplayDevice::NO_LAYER_STACK),
      orientation(0),
      width(0),
      height(0),
      isSecure(false) {
}

SurfaceFlinger::DisplayDeviceState::DisplayDeviceState(
    DisplayDevice::DisplayType type, bool isSecure)
    : type(type),
      layerStack(DisplayDevice::NO_LAYER_STACK),
      orientation(0),
      width(0),
      height(0),
      isSecure(isSecure) {
    viewport.makeInvalid();
    frame.makeInvalid();
}

// ---------------------------------------------------------------------------

}; // namespace android


#if defined(__gl_h_)
#error "don't include gl/gl.h in this file"
#endif

#if defined(__gl2_h_)
#error "don't include gl2/gl2.h in this file"
#endif<|MERGE_RESOLUTION|>--- conflicted
+++ resolved
@@ -1279,11 +1279,7 @@
             const Transform& tr(displayDevice->getTransform());
             const Rect bounds(displayDevice->getBounds());
             if (displayDevice->isDisplayOn()) {
-<<<<<<< HEAD
-                SurfaceFlinger::computeVisibleRegions(displayDevice->getHwcDisplayId(), layers,
-=======
                 SurfaceFlinger::computeVisibleRegions(dpy, layers,
->>>>>>> 9ed76827
                         displayDevice->getLayerStack(), dirtyRegion,
                         opaqueRegion);
 
@@ -1843,11 +1839,7 @@
     mTransactionCV.broadcast();
 }
 
-<<<<<<< HEAD
-void SurfaceFlinger::computeVisibleRegions(size_t /* dpy */,
-=======
 void SurfaceFlinger::computeVisibleRegions(size_t /*dpy*/,
->>>>>>> 9ed76827
         const LayerVector& currentLayers, uint32_t layerStack,
         Region& outDirtyRegion, Region& outOpaqueRegion)
 {
