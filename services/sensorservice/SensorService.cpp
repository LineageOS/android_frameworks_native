/*
 * Copyright (C) 2010 The Android Open Source Project
 *
 * Licensed under the Apache License, Version 2.0 (the "License");
 * you may not use this file except in compliance with the License.
 * You may obtain a copy of the License at
 *
 *      http://www.apache.org/licenses/LICENSE-2.0
 *
 * Unless required by applicable law or agreed to in writing, software
 * distributed under the License is distributed on an "AS IS" BASIS,
 * WITHOUT WARRANTIES OR CONDITIONS OF ANY KIND, either express or implied.
 * See the License for the specific language governing permissions and
 * limitations under the License.
 */

#include <inttypes.h>
#include <math.h>
#include <stdint.h>
#include <sys/types.h>
#include <sys/socket.h>

#include <cutils/properties.h>

#include <utils/SortedVector.h>
#include <utils/KeyedVector.h>
#include <utils/threads.h>
#include <utils/Atomic.h>
#include <utils/Errors.h>
#include <utils/RefBase.h>
#include <utils/Singleton.h>
#include <utils/String16.h>

#include <binder/AppOpsManager.h>
#include <binder/BinderService.h>
#include <binder/IServiceManager.h>
#include <binder/PermissionCache.h>

#include <gui/ISensorServer.h>
#include <gui/ISensorEventConnection.h>
#include <gui/SensorEventQueue.h>

#include <hardware/sensors.h>
#include <hardware_legacy/power.h>

#include "BatteryService.h"
#include "CorrectedGyroSensor.h"
#include "GravitySensor.h"
#include "LinearAccelerationSensor.h"
#include "OrientationSensor.h"
#include "RotationVectorSensor.h"
#include "SensorFusion.h"
#include "SensorService.h"

namespace android {
// ---------------------------------------------------------------------------

/*
 * Notes:
 *
 * - what about a gyro-corrected magnetic-field sensor?
 * - run mag sensor from time to time to force calibration
 * - gravity sensor length is wrong (=> drift in linear-acc sensor)
 *
 */

const char* SensorService::WAKE_LOCK_NAME = "SensorService_wakelock";
// Permissions.
static const String16 sDump("android.permission.DUMP");

SensorService::SensorService()
    : mInitCheck(NO_INIT), mSocketBufferSize(SOCKET_BUFFER_SIZE_NON_BATCHED),
      mWakeLockAcquired(false)
{
}

void SensorService::onFirstRef()
{
    ALOGD("nuSensorService starting...");
    SensorDevice& dev(SensorDevice::getInstance());

    if (dev.initCheck() == NO_ERROR) {
        sensor_t const* list;
        ssize_t count = dev.getSensorList(&list);
        if (count > 0) {
            ssize_t orientationIndex = -1;
            bool hasGyro = false, hasAccel = false, hasMag = false;
            uint32_t virtualSensorsNeeds =
                    (1<<SENSOR_TYPE_GRAVITY) |
                    (1<<SENSOR_TYPE_LINEAR_ACCELERATION) |
                    (1<<SENSOR_TYPE_ROTATION_VECTOR);

            mLastEventSeen.setCapacity(count);
            for (ssize_t i=0 ; i<count ; i++) {
                registerSensor( new HardwareSensor(list[i]) );
                switch (list[i].type) {
                    case SENSOR_TYPE_ACCELEROMETER:
                        hasAccel = true;
                        break;
                    case SENSOR_TYPE_MAGNETIC_FIELD:
                        hasMag = true;
                        break;
                    case SENSOR_TYPE_ORIENTATION:
                        orientationIndex = i;
                        break;
                    case SENSOR_TYPE_GYROSCOPE:
                    case SENSOR_TYPE_GYROSCOPE_UNCALIBRATED:
                        hasGyro = true;
                        break;
                    case SENSOR_TYPE_GRAVITY:
                    case SENSOR_TYPE_LINEAR_ACCELERATION:
                    case SENSOR_TYPE_ROTATION_VECTOR:
                        virtualSensorsNeeds &= ~(1<<list[i].type);
                        break;
                }
            }

            // it's safe to instantiate the SensorFusion object here
            // (it wants to be instantiated after h/w sensors have been
            // registered)
            const SensorFusion& fusion(SensorFusion::getInstance());

            // build the sensor list returned to users
            mUserSensorList = mSensorList;

            if (hasGyro && hasAccel && hasMag) {
                Sensor aSensor;

                // Add Android virtual sensors if they're not already
                // available in the HAL

                aSensor = registerVirtualSensor( new RotationVectorSensor() );
                if (virtualSensorsNeeds & (1<<SENSOR_TYPE_ROTATION_VECTOR)) {
                    mUserSensorList.add(aSensor);
                }

                aSensor = registerVirtualSensor( new GravitySensor(list, count) );
                if (virtualSensorsNeeds & (1<<SENSOR_TYPE_GRAVITY)) {
                    mUserSensorList.add(aSensor);
                }

                aSensor = registerVirtualSensor( new LinearAccelerationSensor(list, count) );
                if (virtualSensorsNeeds & (1<<SENSOR_TYPE_LINEAR_ACCELERATION)) {
                    mUserSensorList.add(aSensor);
                }

                aSensor = registerVirtualSensor( new OrientationSensor() );
                if (virtualSensorsNeeds & (1<<SENSOR_TYPE_ROTATION_VECTOR)) {
                    if (orientationIndex == -1) {
                        // some sensor HALs don't provide an orientation sensor.
                        mUserSensorList.add(aSensor);
                    }
                }

                // virtual debugging sensors are not added to mUserSensorList
                registerVirtualSensor( new CorrectedGyroSensor(list, count) );
                registerVirtualSensor( new GyroDriftSensor() );
            }

            // debugging sensor list
            mUserSensorListDebug = mSensorList;

            // Check if the device really supports batching by looking at the FIFO event
            // counts for each sensor.
            bool batchingSupported = false;
            for (size_t i = 0; i < mSensorList.size(); ++i) {
                if (mSensorList[i].getFifoMaxEventCount() > 0) {
                    batchingSupported = true;
                    break;
                }
            }

            if (batchingSupported) {
                // Increase socket buffer size to a max of 100 KB for batching capabilities.
                mSocketBufferSize = MAX_SOCKET_BUFFER_SIZE_BATCHED;
            } else {
                mSocketBufferSize = SOCKET_BUFFER_SIZE_NON_BATCHED;
            }

            // Compare the socketBufferSize value against the system limits and limit
            // it to maxSystemSocketBufferSize if necessary.
            FILE *fp = fopen("/proc/sys/net/core/wmem_max", "r");
            char line[128];
            if (fp != NULL && fgets(line, sizeof(line), fp) != NULL) {
                line[sizeof(line) - 1] = '\0';
                size_t maxSystemSocketBufferSize;
                sscanf(line, "%zu", &maxSystemSocketBufferSize);
                if (mSocketBufferSize > maxSystemSocketBufferSize) {
                    mSocketBufferSize = maxSystemSocketBufferSize;
                }
            }
            if (fp) {
                fclose(fp);
            }

            mWakeLockAcquired = false;
            mLooper = new Looper(false);
            const size_t minBufferSize = SensorEventQueue::MAX_RECEIVE_BUFFER_EVENT_COUNT;
            mSensorEventBuffer = new sensors_event_t[minBufferSize];
            mSensorEventScratch = new sensors_event_t[minBufferSize];
            mMapFlushEventsToConnections = new SensorEventConnection const * [minBufferSize];
            mCurrentOperatingMode = NORMAL;

            mNextSensorRegIndex = 0;
            for (int i = 0; i < SENSOR_REGISTRATIONS_BUF_SIZE; ++i) {
                mLastNSensorRegistrations.push();
            }

            mInitCheck = NO_ERROR;
            mAckReceiver = new SensorEventAckReceiver(this);
            mAckReceiver->run("SensorEventAckReceiver", PRIORITY_URGENT_DISPLAY);
            run("SensorService", PRIORITY_URGENT_DISPLAY);
        }
    }
}

Sensor SensorService::registerSensor(SensorInterface* s)
{
    sensors_event_t event;
    memset(&event, 0, sizeof(event));

    const Sensor sensor(s->getSensor());
    // add to the sensor list (returned to clients)
    mSensorList.add(sensor);
    // add to our handle->SensorInterface mapping
    mSensorMap.add(sensor.getHandle(), s);
    // create an entry in the mLastEventSeen array
    mLastEventSeen.add(sensor.getHandle(), NULL);

    return sensor;
}

Sensor SensorService::registerVirtualSensor(SensorInterface* s)
{
    Sensor sensor = registerSensor(s);
    mVirtualSensorList.add( s );
    return sensor;
}

SensorService::~SensorService()
{
    for (size_t i=0 ; i<mSensorMap.size() ; i++)
        delete mSensorMap.valueAt(i);
}

status_t SensorService::dump(int fd, const Vector<String16>& args)
{
    String8 result;
    if (!PermissionCache::checkCallingPermission(sDump)) {
        result.appendFormat("Permission Denial: "
                "can't dump SensorService from pid=%d, uid=%d\n",
                IPCThreadState::self()->getCallingPid(),
                IPCThreadState::self()->getCallingUid());
    } else {
        if (args.size() > 2) {
           return INVALID_OPERATION;
        }
        Mutex::Autolock _l(mLock);
        SensorDevice& dev(SensorDevice::getInstance());
        if (args.size() == 2 && args[0] == String16("restrict")) {
            // If already in restricted mode. Ignore.
            if (mCurrentOperatingMode == RESTRICTED) {
                return status_t(NO_ERROR);
            }
            // If in any mode other than normal, ignore.
            if (mCurrentOperatingMode != NORMAL) {
                return INVALID_OPERATION;
            }
            mCurrentOperatingMode = RESTRICTED;
            dev.disableAllSensors();
            // Clear all pending flush connections for all active sensors. If one of the active
            // connections has called flush() and the underlying sensor has been disabled before a
            // flush complete event is returned, we need to remove the connection from this queue.
            for (size_t i=0 ; i< mActiveSensors.size(); ++i) {
                mActiveSensors.valueAt(i)->clearAllPendingFlushConnections();
            }
            mWhiteListedPackage.setTo(String8(args[1]));
            return status_t(NO_ERROR);
        } else if (args.size() == 1 && args[0] == String16("enable")) {
            // If currently in restricted mode, reset back to NORMAL mode else ignore.
            if (mCurrentOperatingMode == RESTRICTED) {
                mCurrentOperatingMode = NORMAL;
                dev.enableAllSensors();
            }
            if (mCurrentOperatingMode == DATA_INJECTION) {
               resetToNormalModeLocked();
            }
            mWhiteListedPackage.clear();
            return status_t(NO_ERROR);
        } else if (args.size() == 2 && args[0] == String16("data_injection")) {
            if (mCurrentOperatingMode == NORMAL) {
                dev.disableAllSensors();
                status_t err = dev.setMode(DATA_INJECTION);
                if (err == NO_ERROR) {
                    mCurrentOperatingMode = DATA_INJECTION;
                } else {
                    // Re-enable sensors.
                    dev.enableAllSensors();
                }
                mWhiteListedPackage.setTo(String8(args[1]));
                return NO_ERROR;
            } else if (mCurrentOperatingMode == DATA_INJECTION) {
                // Already in DATA_INJECTION mode. Treat this as a no_op.
                return NO_ERROR;
            } else {
                // Transition to data injection mode supported only from NORMAL mode.
                return INVALID_OPERATION;
            }
        } else if (mSensorList.size() == 0) {
            result.append("No Sensors on the device\n");
        } else {
            // Default dump the sensor list and debugging information.
            result.append("Sensor List:\n");
            for (size_t i=0 ; i<mSensorList.size() ; i++) {
                const Sensor& s(mSensorList[i]);
                result.appendFormat(
                        "%-15s| %-10s| version=%d |%-20s| 0x%08x | \"%s\" | type=%d |",
                        s.getName().string(),
                        s.getVendor().string(),
                        s.getVersion(),
                        s.getStringType().string(),
                        s.getHandle(),
                        s.getRequiredPermission().string(),
                        s.getType());

                const int reportingMode = s.getReportingMode();
                if (reportingMode == AREPORTING_MODE_CONTINUOUS) {
                    result.append(" continuous | ");
                } else if (reportingMode == AREPORTING_MODE_ON_CHANGE) {
                    result.append(" on-change | ");
                } else if (reportingMode == AREPORTING_MODE_ONE_SHOT) {
                    result.append(" one-shot | ");
                } else {
                    result.append(" special-trigger | ");
                }

                if (s.getMaxDelay() > 0) {
                    result.appendFormat("minRate=%.2fHz | ", 1e6f / s.getMaxDelay());
                } else {
                    result.appendFormat("maxDelay=%dus |", s.getMaxDelay());
                }

                if (s.getMinDelay() > 0) {
                    result.appendFormat("maxRate=%.2fHz | ", 1e6f / s.getMinDelay());
                } else {
                    result.appendFormat("minDelay=%dus |", s.getMinDelay());
                }

                if (s.getFifoMaxEventCount() > 0) {
                    result.appendFormat("FifoMax=%d events | ",
                            s.getFifoMaxEventCount());
                } else {
                    result.append("no batching | ");
                }

                if (s.isWakeUpSensor()) {
                    result.appendFormat("wakeUp | ");
                } else {
                    result.appendFormat("non-wakeUp | ");
                }

                int bufIndex = mLastEventSeen.indexOfKey(s.getHandle());
                if (bufIndex >= 0) {
                    const CircularBuffer* buf = mLastEventSeen.valueAt(bufIndex);
                    if (buf != NULL && s.getRequiredPermission().isEmpty()) {
                        buf->printBuffer(result);
                    } else {
                        result.append("last=<> \n");
                    }
                }
                result.append("\n");
            }
            SensorFusion::getInstance().dump(result);
            SensorDevice::getInstance().dump(result);

            result.append("Active sensors:\n");
            for (size_t i=0 ; i<mActiveSensors.size() ; i++) {
                int handle = mActiveSensors.keyAt(i);
                result.appendFormat("%s (handle=0x%08x, connections=%zu)\n",
                        getSensorName(handle).string(),
                        handle,
                        mActiveSensors.valueAt(i)->getNumConnections());
            }

            result.appendFormat("Socket Buffer size = %d events\n",
                                mSocketBufferSize/sizeof(sensors_event_t));
            result.appendFormat("WakeLock Status: %s \n", mWakeLockAcquired ? "acquired" :
                    "not held");
            result.appendFormat("Mode :");
            switch(mCurrentOperatingMode) {
               case NORMAL:
                   result.appendFormat(" NORMAL\n");
                   break;
               case RESTRICTED:
                   result.appendFormat(" RESTRICTED : %s\n", mWhiteListedPackage.string());
                   break;
               case DATA_INJECTION:
                   result.appendFormat(" DATA_INJECTION : %s\n", mWhiteListedPackage.string());
            }
            result.appendFormat("%zd active connections\n", mActiveConnections.size());

            for (size_t i=0 ; i < mActiveConnections.size() ; i++) {
                sp<SensorEventConnection> connection(mActiveConnections[i].promote());
                if (connection != 0) {
                    result.appendFormat("Connection Number: %zu \n", i);
                    connection->dump(result);
                }
            }

            result.appendFormat("Previous Registrations:\n");
            // Log in the reverse chronological order.
            int currentIndex = (mNextSensorRegIndex - 1 + SENSOR_REGISTRATIONS_BUF_SIZE) %
                SENSOR_REGISTRATIONS_BUF_SIZE;
            const int startIndex = currentIndex;
            do {
                const SensorRegistrationInfo& reg_info = mLastNSensorRegistrations[currentIndex];
                if (SensorRegistrationInfo::isSentinel(reg_info)) {
                    // Ignore sentinel, proceed to next item.
                    currentIndex = (currentIndex - 1 + SENSOR_REGISTRATIONS_BUF_SIZE) %
                        SENSOR_REGISTRATIONS_BUF_SIZE;
                    continue;
                }
                if (reg_info.mActivated) {
                   result.appendFormat("%02d:%02d:%02d activated package=%s handle=0x%08x "
                           "samplingRate=%dus maxReportLatency=%dus\n",
                           reg_info.mHour, reg_info.mMin, reg_info.mSec,
                           reg_info.mPackageName.string(), reg_info.mSensorHandle,
                           reg_info.mSamplingRateUs, reg_info.mMaxReportLatencyUs);
                } else {
                   result.appendFormat("%02d:%02d:%02d de-activated package=%s handle=0x%08x\n",
                           reg_info.mHour, reg_info.mMin, reg_info.mSec,
                           reg_info.mPackageName.string(), reg_info.mSensorHandle);
                }
                currentIndex = (currentIndex - 1 + SENSOR_REGISTRATIONS_BUF_SIZE) %
                        SENSOR_REGISTRATIONS_BUF_SIZE;
            } while(startIndex != currentIndex);
        }
    }
    write(fd, result.string(), result.size());
    return NO_ERROR;
}

void SensorService::cleanupAutoDisabledSensorLocked(const sp<SensorEventConnection>& connection,
        sensors_event_t const* buffer, const int count) {
    for (int i=0 ; i<count ; i++) {
        int handle = buffer[i].sensor;
        if (buffer[i].type == SENSOR_TYPE_META_DATA) {
            handle = buffer[i].meta_data.sensor;
        }
        if (connection->hasSensor(handle)) {
            SensorInterface* sensor = mSensorMap.valueFor(handle);
            // If this buffer has an event from a one_shot sensor and this connection is registered
            // for this particular one_shot sensor, try cleaning up the connection.
            if (sensor != NULL &&
                sensor->getSensor().getReportingMode() == AREPORTING_MODE_ONE_SHOT) {
                sensor->autoDisable(connection.get(), handle);
                cleanupWithoutDisableLocked(connection, handle);
            }

        }
   }
}

bool SensorService::threadLoop()
{
    ALOGD("nuSensorService thread starting...");

    // each virtual sensor could generate an event per "real" event, that's why we need
    // to size numEventMax much smaller than MAX_RECEIVE_BUFFER_EVENT_COUNT.
    // in practice, this is too aggressive, but guaranteed to be enough.
    const size_t minBufferSize = SensorEventQueue::MAX_RECEIVE_BUFFER_EVENT_COUNT;
    const size_t numEventMax = minBufferSize / (1 + mVirtualSensorList.size());

    SensorDevice& device(SensorDevice::getInstance());
    const size_t vcount = mVirtualSensorList.size();

    const int halVersion = device.getHalDeviceVersion();
    do {
        ssize_t count = device.poll(mSensorEventBuffer, numEventMax);
        if (count < 0) {
            ALOGE("sensor poll failed (%s)", strerror(-count));
            break;
        }

        // Reset sensors_event_t.flags to zero for all events in the buffer.
        for (int i = 0; i < count; i++) {
             mSensorEventBuffer[i].flags = 0;
        }

        // Make a copy of the connection vector as some connections may be removed during the
        // course of this loop (especially when one-shot sensor events are present in the
        // sensor_event buffer). Promote all connections to StrongPointers before the lock is
        // acquired. If the destructor of the sp gets called when the lock is acquired, it may
        // result in a deadlock as ~SensorEventConnection() needs to acquire mLock again for
        // cleanup. So copy all the strongPointers to a vector before the lock is acquired.
        SortedVector< sp<SensorEventConnection> > activeConnections;
        populateActiveConnections(&activeConnections);
        Mutex::Autolock _l(mLock);
        // Poll has returned. Hold a wakelock if one of the events is from a wake up sensor. The
        // rest of this loop is under a critical section protected by mLock. Acquiring a wakeLock,
        // sending events to clients (incrementing SensorEventConnection::mWakeLockRefCount) should
        // not be interleaved with decrementing SensorEventConnection::mWakeLockRefCount and
        // releasing the wakelock.
        bool bufferHasWakeUpEvent = false;
        for (int i = 0; i < count; i++) {
            if (isWakeUpSensorEvent(mSensorEventBuffer[i])) {
                bufferHasWakeUpEvent = true;
                break;
            }
        }

        if (bufferHasWakeUpEvent && !mWakeLockAcquired) {
            setWakeLockAcquiredLocked(true);
        }
        recordLastValueLocked(mSensorEventBuffer, count);

        // handle virtual sensors
        if (count && vcount) {
            sensors_event_t const * const event = mSensorEventBuffer;
            const size_t activeVirtualSensorCount = mActiveVirtualSensors.size();
            if (activeVirtualSensorCount) {
                size_t k = 0;
                SensorFusion& fusion(SensorFusion::getInstance());
                if (fusion.isEnabled()) {
                    for (size_t i=0 ; i<size_t(count) ; i++) {
                        fusion.process(event[i]);
                    }
                }
                for (size_t i=0 ; i<size_t(count) && k<minBufferSize ; i++) {
                    for (size_t j=0 ; j<activeVirtualSensorCount ; j++) {
                        if (count + k >= minBufferSize) {
                            ALOGE("buffer too small to hold all events: "
                                    "count=%zd, k=%zu, size=%zu",
                                    count, k, minBufferSize);
                            break;
                        }
                        sensors_event_t out;
                        SensorInterface* si = mActiveVirtualSensors.valueAt(j);
                        if (si->process(&out, event[i])) {
                            mSensorEventBuffer[count + k] = out;
                            k++;
                        }
                    }
                }
                if (k) {
                    // record the last synthesized values
                    recordLastValueLocked(&mSensorEventBuffer[count], k);
                    count += k;
                    // sort the buffer by time-stamps
                    sortEventBuffer(mSensorEventBuffer, count);
                }
            }
        }

        // handle backward compatibility for RotationVector sensor
        if (halVersion < SENSORS_DEVICE_API_VERSION_1_0) {
            for (int i = 0; i < count; i++) {
                if (mSensorEventBuffer[i].type == SENSOR_TYPE_ROTATION_VECTOR) {
                    // All the 4 components of the quaternion should be available
                    // No heading accuracy. Set it to -1
                    mSensorEventBuffer[i].data[4] = -1;
                }
            }
        }

        // Map flush_complete_events in the buffer to SensorEventConnections which called
        // flush on the hardware sensor. mapFlushEventsToConnections[i] will be the
        // SensorEventConnection mapped to the corresponding flush_complete_event in
        // mSensorEventBuffer[i] if such a mapping exists (NULL otherwise).
        for (int i = 0; i < count; ++i) {
            mMapFlushEventsToConnections[i] = NULL;
            if (mSensorEventBuffer[i].type == SENSOR_TYPE_META_DATA) {
                const int sensor_handle = mSensorEventBuffer[i].meta_data.sensor;
                SensorRecord* rec = mActiveSensors.valueFor(sensor_handle);
                if (rec != NULL) {
                    mMapFlushEventsToConnections[i] = rec->getFirstPendingFlushConnection();
                    rec->removeFirstPendingFlushConnection();
                }
            }
        }

        // Send our events to clients. Check the state of wake lock for each client and release the
        // lock if none of the clients need it.
        bool needsWakeLock = false;
        size_t numConnections = activeConnections.size();
        for (size_t i=0 ; i < numConnections; ++i) {
            if (activeConnections[i] != 0) {
                activeConnections[i]->sendEvents(mSensorEventBuffer, count, mSensorEventScratch,
                        mMapFlushEventsToConnections);
                needsWakeLock |= activeConnections[i]->needsWakeLock();
                // If the connection has one-shot sensors, it may be cleaned up after first trigger.
                // Early check for one-shot sensors.
                if (activeConnections[i]->hasOneShotSensors()) {
                    cleanupAutoDisabledSensorLocked(activeConnections[i], mSensorEventBuffer,
                            count);
                }
            }
        }

        if (mWakeLockAcquired && !needsWakeLock) {
            setWakeLockAcquiredLocked(false);
        }
    } while (!Thread::exitPending());

    ALOGW("Exiting SensorService::threadLoop => aborting...");
    abort();
    return false;
}

sp<Looper> SensorService::getLooper() const {
    return mLooper;
}

void SensorService::resetAllWakeLockRefCounts() {
    SortedVector< sp<SensorEventConnection> > activeConnections;
    populateActiveConnections(&activeConnections);
    {
        Mutex::Autolock _l(mLock);
        for (size_t i=0 ; i < activeConnections.size(); ++i) {
            if (activeConnections[i] != 0) {
                activeConnections[i]->resetWakeLockRefCount();
            }
        }
        setWakeLockAcquiredLocked(false);
    }
}

void SensorService::setWakeLockAcquiredLocked(bool acquire) {
    if (acquire) {
        if (!mWakeLockAcquired) {
            acquire_wake_lock(PARTIAL_WAKE_LOCK, WAKE_LOCK_NAME);
            mWakeLockAcquired = true;
        }
        mLooper->wake();
    } else {
        if (mWakeLockAcquired) {
            release_wake_lock(WAKE_LOCK_NAME);
            mWakeLockAcquired = false;
        }
    }
}

bool SensorService::isWakeLockAcquired() {
    Mutex::Autolock _l(mLock);
    return mWakeLockAcquired;
}

bool SensorService::SensorEventAckReceiver::threadLoop() {
    ALOGD("new thread SensorEventAckReceiver");
    sp<Looper> looper = mService->getLooper();
    do {
        bool wakeLockAcquired = mService->isWakeLockAcquired();
        int timeout = -1;
        if (wakeLockAcquired) timeout = 5000;
        int ret = looper->pollOnce(timeout);
        if (ret == ALOOPER_POLL_TIMEOUT) {
           mService->resetAllWakeLockRefCounts();
        }
    } while(!Thread::exitPending());
    return false;
}

void SensorService::recordLastValueLocked(
        const sensors_event_t* buffer, size_t count) {
    for (size_t i = 0; i < count; i++) {
        if (buffer[i].type != SENSOR_TYPE_META_DATA) {
            CircularBuffer* &circular_buf = mLastEventSeen.editValueFor(buffer[i].sensor);
            if (circular_buf == NULL) {
                circular_buf = new CircularBuffer(buffer[i].type);
            }
            circular_buf->addEvent(buffer[i]);
        }
    }
}

void SensorService::sortEventBuffer(sensors_event_t* buffer, size_t count)
{
    struct compar {
        static int cmp(void const* lhs, void const* rhs) {
            sensors_event_t const* l = static_cast<sensors_event_t const*>(lhs);
            sensors_event_t const* r = static_cast<sensors_event_t const*>(rhs);
            return l->timestamp - r->timestamp;
        }
    };
    qsort(buffer, count, sizeof(sensors_event_t), compar::cmp);
}

String8 SensorService::getSensorName(int handle) const {
    size_t count = mUserSensorList.size();
    for (size_t i=0 ; i<count ; i++) {
        const Sensor& sensor(mUserSensorList[i]);
        if (sensor.getHandle() == handle) {
            return sensor.getName();
        }
    }
    String8 result("unknown");
    return result;
}

bool SensorService::isVirtualSensor(int handle) const {
    SensorInterface* sensor = mSensorMap.valueFor(handle);
    return sensor->isVirtual();
}

bool SensorService::isWakeUpSensorEvent(const sensors_event_t& event) const {
    int handle = event.sensor;
    if (event.type == SENSOR_TYPE_META_DATA) {
        handle = event.meta_data.sensor;
    }
    SensorInterface* sensor = mSensorMap.valueFor(handle);
    return sensor != NULL && sensor->getSensor().isWakeUpSensor();
}

SensorService::SensorRecord * SensorService::getSensorRecord(int handle) {
     return mActiveSensors.valueFor(handle);
}

Vector<Sensor> SensorService::getSensorList(const String16& opPackageName)
{
    char value[PROPERTY_VALUE_MAX];
    property_get("debug.sensors", value, "0");
    const Vector<Sensor>& initialSensorList = (atoi(value)) ?
            mUserSensorListDebug : mUserSensorList;
    Vector<Sensor> accessibleSensorList;
    for (size_t i = 0; i < initialSensorList.size(); i++) {
        Sensor sensor = initialSensorList[i];
        if (canAccessSensor(sensor, "getSensorList", opPackageName)) {
            accessibleSensorList.add(sensor);
        } else {
            ALOGI("Skipped sensor %s because it requires permission %s and app op %d",
                  sensor.getName().string(),
                  sensor.getRequiredPermission().string(),
                  sensor.getRequiredAppOp());
        }
    }
    return accessibleSensorList;
}

sp<ISensorEventConnection> SensorService::createSensorEventConnection(const String8& packageName,
        int requestedMode, const String16& opPackageName) {
    // Only 2 modes supported for a SensorEventConnection ... NORMAL and DATA_INJECTION.
    if (requestedMode != NORMAL && requestedMode != DATA_INJECTION) {
        return NULL;
    }

    Mutex::Autolock _l(mLock);
    // To create a client in DATA_INJECTION mode to inject data, SensorService should already be
    // operating in DI mode.
    if (requestedMode == DATA_INJECTION) {
        if (mCurrentOperatingMode != DATA_INJECTION) return NULL;
        if (!isWhiteListedPackage(packageName)) return NULL;
    }

    uid_t uid = IPCThreadState::self()->getCallingUid();
    sp<SensorEventConnection> result(new SensorEventConnection(this, uid, packageName,
            requestedMode == DATA_INJECTION, opPackageName));
    if (requestedMode == DATA_INJECTION) {
        if (mActiveConnections.indexOf(result) < 0) {
            mActiveConnections.add(result);
        }
        // Add the associated file descriptor to the Looper for polling whenever there is data to
        // be injected.
        result->updateLooperRegistration(mLooper);
    }
    return result;
}

int SensorService::isDataInjectionEnabled() {
    Mutex::Autolock _l(mLock);
    return (mCurrentOperatingMode == DATA_INJECTION);
}

status_t SensorService::resetToNormalMode() {
    Mutex::Autolock _l(mLock);
    return resetToNormalModeLocked();
}

status_t SensorService::resetToNormalModeLocked() {
    SensorDevice& dev(SensorDevice::getInstance());
    dev.enableAllSensors();
    status_t err = dev.setMode(NORMAL);
    mCurrentOperatingMode = NORMAL;
    return err;
}

void SensorService::cleanupConnection(SensorEventConnection* c)
{
    Mutex::Autolock _l(mLock);
    const wp<SensorEventConnection> connection(c);
    size_t size = mActiveSensors.size();
    ALOGD_IF(DEBUG_CONNECTIONS, "%zu active sensors", size);
    for (size_t i=0 ; i<size ; ) {
        int handle = mActiveSensors.keyAt(i);
        if (c->hasSensor(handle)) {
            ALOGD_IF(DEBUG_CONNECTIONS, "%zu: disabling handle=0x%08x", i, handle);
            SensorInterface* sensor = mSensorMap.valueFor( handle );
            ALOGE_IF(!sensor, "mSensorMap[handle=0x%08x] is null!", handle);
            if (sensor) {
                sensor->activate(c, false);
            }
            c->removeSensor(handle);
        }
        SensorRecord* rec = mActiveSensors.valueAt(i);
        ALOGE_IF(!rec, "mActiveSensors[%zu] is null (handle=0x%08x)!", i, handle);
        ALOGD_IF(DEBUG_CONNECTIONS,
                "removing connection %p for sensor[%zu].handle=0x%08x",
                c, i, handle);

        if (rec && rec->removeConnection(connection)) {
            ALOGD_IF(DEBUG_CONNECTIONS, "... and it was the last connection");
            mActiveSensors.removeItemsAt(i, 1);
            mActiveVirtualSensors.removeItem(handle);
            delete rec;
            size--;
        } else {
            i++;
        }
    }
    c->updateLooperRegistration(mLooper);
    mActiveConnections.remove(connection);
    BatteryService::cleanup(c->getUid());
    if (c->needsWakeLock()) {
        checkWakeLockStateLocked();
    }
}

Sensor SensorService::getSensorFromHandle(int handle) const {
    return mSensorMap.valueFor(handle)->getSensor();
}

status_t SensorService::enable(const sp<SensorEventConnection>& connection,
        int handle, nsecs_t samplingPeriodNs, nsecs_t maxBatchReportLatencyNs, int reservedFlags,
        const String16& opPackageName)
{
    if (mInitCheck != NO_ERROR)
        return mInitCheck;

    SensorInterface* sensor = mSensorMap.valueFor(handle);
    if (sensor == NULL) {
        return BAD_VALUE;
    }

    if (!canAccessSensor(sensor->getSensor(), "Tried enabling", opPackageName)) {
        return BAD_VALUE;
    }

    Mutex::Autolock _l(mLock);
    if ((mCurrentOperatingMode == RESTRICTED || mCurrentOperatingMode == DATA_INJECTION)
           && !isWhiteListedPackage(connection->getPackageName())) {
        return INVALID_OPERATION;
    }

    SensorRecord* rec = mActiveSensors.valueFor(handle);
    if (rec == 0) {
        rec = new SensorRecord(connection);
        mActiveSensors.add(handle, rec);
        if (sensor->isVirtual()) {
            mActiveVirtualSensors.add(handle, sensor);
        }
    } else {
        if (rec->addConnection(connection)) {
            // this sensor is already activated, but we are adding a connection that uses it.
            // Immediately send down the last known value of the requested sensor if it's not a
            // "continuous" sensor.
            if (sensor->getSensor().getReportingMode() == AREPORTING_MODE_ON_CHANGE) {
                // NOTE: The wake_up flag of this event may get set to
                // WAKE_UP_SENSOR_EVENT_NEEDS_ACK if this is a wake_up event.
                CircularBuffer *circular_buf = mLastEventSeen.valueFor(handle);
                if (circular_buf) {
                    sensors_event_t event;
                    memset(&event, 0, sizeof(event));
                    // It is unlikely that this buffer is empty as the sensor is already active.
                    // One possible corner case may be two applications activating an on-change
                    // sensor at the same time.
                    if(circular_buf->populateLastEvent(&event)) {
                        event.sensor = handle;
                        if (event.version == sizeof(sensors_event_t)) {
                            if (isWakeUpSensorEvent(event) && !mWakeLockAcquired) {
                                setWakeLockAcquiredLocked(true);
                            }
                            connection->sendEvents(&event, 1, NULL);
                            if (!connection->needsWakeLock() && mWakeLockAcquired) {
                                checkWakeLockStateLocked();
                            }
                        }
                    }
                }
            }
        }
    }

    if (connection->addSensor(handle)) {
        BatteryService::enableSensor(connection->getUid(), handle);
        // the sensor was added (which means it wasn't already there)
        // so, see if this connection becomes active
        if (mActiveConnections.indexOf(connection) < 0) {
            mActiveConnections.add(connection);
        }
    } else {
        ALOGW("sensor %08x already enabled in connection %p (ignoring)",
            handle, connection.get());
    }

    nsecs_t minDelayNs = sensor->getSensor().getMinDelayNs();
    if (samplingPeriodNs < minDelayNs) {
        samplingPeriodNs = minDelayNs;
    }

    ALOGD_IF(DEBUG_CONNECTIONS, "Calling batch handle==%d flags=%d"
                                "rate=%" PRId64 " timeout== %" PRId64"",
             handle, reservedFlags, samplingPeriodNs, maxBatchReportLatencyNs);

    status_t err = sensor->batch(connection.get(), handle, 0, samplingPeriodNs,
                                 maxBatchReportLatencyNs);

<<<<<<< HEAD
    // Call flush() before calling activate() on the sensor. Wait for a first flush complete
    // event before sending events on this connection. Ignore one-shot sensors which don't
    // support flush(). Also if this sensor isn't already active, don't call flush().
    const SensorDevice& device(SensorDevice::getInstance());
    if (err == NO_ERROR && sensor->getSensor().getReportingMode() != AREPORTING_MODE_ONE_SHOT &&
=======
    // Call flush() before calling activate() on the sensor. Wait for a first
    // flush complete event before sending events on this connection. Ignore
    // one-shot sensors which don't support flush(). Ignore on-change sensors
    // to maintain the on-change logic (any on-change events except the initial
    // one should be trigger by a change in value). Also if this sensor isn't
    // already active, don't call flush().
    if (err == NO_ERROR &&
            sensor->getSensor().getReportingMode() != AREPORTING_MODE_ONE_SHOT &&
            sensor->getSensor().getReportingMode() != AREPORTING_MODE_ON_CHANGE &&
>>>>>>> a78c2e65
            rec->getNumConnections() > 1) {
        if (device.getHalDeviceVersion() >= SENSORS_DEVICE_API_VERSION_1_1) {
            connection->setFirstFlushPending(handle, true);
            status_t err_flush = sensor->flush(connection.get(), handle);
            // Flush may return error if the underlying h/w sensor uses an older HAL.
            if (err_flush == NO_ERROR) {
                rec->addPendingFlushConnection(connection.get());
            } else {
                connection->setFirstFlushPending(handle, false);
            }
        }
    }

    if (err == NO_ERROR) {
        ALOGD_IF(DEBUG_CONNECTIONS, "Calling activate on %d", handle);
        err = sensor->activate(connection.get(), true);
    }

    if (err == NO_ERROR) {
        connection->updateLooperRegistration(mLooper);
        SensorRegistrationInfo &reg_info =
            mLastNSensorRegistrations.editItemAt(mNextSensorRegIndex);
        reg_info.mSensorHandle = handle;
        reg_info.mSamplingRateUs = samplingPeriodNs/1000;
        reg_info.mMaxReportLatencyUs = maxBatchReportLatencyNs/1000;
        reg_info.mActivated = true;
        reg_info.mPackageName = connection->getPackageName();
        time_t rawtime = time(NULL);
        struct tm * timeinfo = localtime(&rawtime);
        reg_info.mHour = timeinfo->tm_hour;
        reg_info.mMin = timeinfo->tm_min;
        reg_info.mSec = timeinfo->tm_sec;
        mNextSensorRegIndex = (mNextSensorRegIndex + 1) % SENSOR_REGISTRATIONS_BUF_SIZE;
    }

    if (device.getHalDeviceVersion() < SENSORS_DEVICE_API_VERSION_1_1) {
        // Pre-1.1 sensor HALs had no flush method, and relied on setDelay at init
        sensor->setDelay(connection.get(), handle, samplingPeriodNs);
    }

    if (err != NO_ERROR) {
        // batch/activate has failed, reset our state.
        cleanupWithoutDisableLocked(connection, handle);
    }
    return err;
}

status_t SensorService::disable(const sp<SensorEventConnection>& connection,
        int handle)
{
    if (mInitCheck != NO_ERROR)
        return mInitCheck;

    Mutex::Autolock _l(mLock);
    status_t err = cleanupWithoutDisableLocked(connection, handle);
    if (err == NO_ERROR) {
        SensorInterface* sensor = mSensorMap.valueFor(handle);
        err = sensor ? sensor->activate(connection.get(), false) : status_t(BAD_VALUE);

    }
    if (err == NO_ERROR) {
        SensorRegistrationInfo &reg_info =
            mLastNSensorRegistrations.editItemAt(mNextSensorRegIndex);
        reg_info.mActivated = false;
        reg_info.mPackageName= connection->getPackageName();
        reg_info.mSensorHandle = handle;
        time_t rawtime = time(NULL);
        struct tm * timeinfo = localtime(&rawtime);
        reg_info.mHour = timeinfo->tm_hour;
        reg_info.mMin = timeinfo->tm_min;
        reg_info.mSec = timeinfo->tm_sec;
        mNextSensorRegIndex = (mNextSensorRegIndex + 1) % SENSOR_REGISTRATIONS_BUF_SIZE;
    }
    return err;
}

status_t SensorService::cleanupWithoutDisable(
        const sp<SensorEventConnection>& connection, int handle) {
    Mutex::Autolock _l(mLock);
    return cleanupWithoutDisableLocked(connection, handle);
}

status_t SensorService::cleanupWithoutDisableLocked(
        const sp<SensorEventConnection>& connection, int handle) {
    SensorRecord* rec = mActiveSensors.valueFor(handle);
    if (rec) {
        // see if this connection becomes inactive
        if (connection->removeSensor(handle)) {
            BatteryService::disableSensor(connection->getUid(), handle);
        }
        if (connection->hasAnySensor() == false) {
            connection->updateLooperRegistration(mLooper);
            mActiveConnections.remove(connection);
        }
        // see if this sensor becomes inactive
        if (rec->removeConnection(connection)) {
            mActiveSensors.removeItem(handle);
            mActiveVirtualSensors.removeItem(handle);
            delete rec;
        }
        return NO_ERROR;
    }
    return BAD_VALUE;
}

status_t SensorService::setEventRate(const sp<SensorEventConnection>& connection,
        int handle, nsecs_t ns, const String16& opPackageName)
{
    if (mInitCheck != NO_ERROR)
        return mInitCheck;

    SensorInterface* sensor = mSensorMap.valueFor(handle);
    if (!sensor)
        return BAD_VALUE;

    if (!canAccessSensor(sensor->getSensor(), "Tried configuring", opPackageName)) {
        return BAD_VALUE;
    }

    if (ns < 0)
        return BAD_VALUE;

    nsecs_t minDelayNs = sensor->getSensor().getMinDelayNs();
    if (ns < minDelayNs) {
        ns = minDelayNs;
    }

    return sensor->setDelay(connection.get(), handle, ns);
}

status_t SensorService::flushSensor(const sp<SensorEventConnection>& connection,
        const String16& opPackageName) {
    if (mInitCheck != NO_ERROR) return mInitCheck;
    SensorDevice& dev(SensorDevice::getInstance());
    const int halVersion = dev.getHalDeviceVersion();
    status_t err(NO_ERROR);
    Mutex::Autolock _l(mLock);
    // Loop through all sensors for this connection and call flush on each of them.
    for (size_t i = 0; i < connection->mSensorInfo.size(); ++i) {
        const int handle = connection->mSensorInfo.keyAt(i);
        SensorInterface* sensor = mSensorMap.valueFor(handle);
        if (sensor->getSensor().getReportingMode() == AREPORTING_MODE_ONE_SHOT) {
            ALOGE("flush called on a one-shot sensor");
            err = INVALID_OPERATION;
            continue;
        }
        if (halVersion <= SENSORS_DEVICE_API_VERSION_1_0 || isVirtualSensor(handle)) {
            // For older devices just increment pending flush count which will send a trivial
            // flush complete event.
            connection->incrementPendingFlushCount(handle);
        } else {
            if (!canAccessSensor(sensor->getSensor(), "Tried flushing", opPackageName)) {
                err = INVALID_OPERATION;
                continue;
            }
            status_t err_flush = sensor->flush(connection.get(), handle);
            if (err_flush == NO_ERROR) {
                SensorRecord* rec = mActiveSensors.valueFor(handle);
                if (rec != NULL) rec->addPendingFlushConnection(connection);
            }
            err = (err_flush != NO_ERROR) ? err_flush : err;
        }
    }
    return err;
}

bool SensorService::canAccessSensor(const Sensor& sensor, const char* operation,
        const String16& opPackageName) {
    const String8& requiredPermission = sensor.getRequiredPermission();

    if (requiredPermission.length() <= 0) {
        return true;
    }

    bool hasPermission = false;

    // Runtime permissions can't use the cache as they may change.
    if (sensor.isRequiredPermissionRuntime()) {
        hasPermission = checkPermission(String16(requiredPermission),
                IPCThreadState::self()->getCallingPid(), IPCThreadState::self()->getCallingUid());
    } else {
        hasPermission = PermissionCache::checkCallingPermission(String16(requiredPermission));
    }

    if (!hasPermission) {
        ALOGE("%s a sensor (%s) without holding its required permission: %s",
                operation, sensor.getName().string(), sensor.getRequiredPermission().string());
        return false;
    }

    const int32_t opCode = sensor.getRequiredAppOp();
    if (opCode >= 0) {
        AppOpsManager appOps;
        if (appOps.noteOp(opCode, IPCThreadState::self()->getCallingUid(), opPackageName)
                        != AppOpsManager::MODE_ALLOWED) {
            ALOGE("%s a sensor (%s) without enabled required app op: %D",
                    operation, sensor.getName().string(), opCode);
            return false;
        }
    }

    return true;
}

void SensorService::checkWakeLockState() {
    Mutex::Autolock _l(mLock);
    checkWakeLockStateLocked();
}

void SensorService::checkWakeLockStateLocked() {
    if (!mWakeLockAcquired) {
        return;
    }
    bool releaseLock = true;
    for (size_t i=0 ; i<mActiveConnections.size() ; i++) {
        sp<SensorEventConnection> connection(mActiveConnections[i].promote());
        if (connection != 0) {
            if (connection->needsWakeLock()) {
                releaseLock = false;
                break;
            }
        }
    }
    if (releaseLock) {
        setWakeLockAcquiredLocked(false);
    }
}

void SensorService::sendEventsFromCache(const sp<SensorEventConnection>& connection) {
    Mutex::Autolock _l(mLock);
    connection->writeToSocketFromCache();
    if (connection->needsWakeLock()) {
        setWakeLockAcquiredLocked(true);
    }
}

void SensorService::populateActiveConnections(
        SortedVector< sp<SensorEventConnection> >* activeConnections) {
    Mutex::Autolock _l(mLock);
    for (size_t i=0 ; i < mActiveConnections.size(); ++i) {
        sp<SensorEventConnection> connection(mActiveConnections[i].promote());
        if (connection != 0) {
            activeConnections->add(connection);
        }
    }
}

bool SensorService::isWhiteListedPackage(const String8& packageName) {
    return (packageName.contains(mWhiteListedPackage.string()));
}

int SensorService::getNumEventsForSensorType(int sensor_event_type) {
    switch (sensor_event_type) {
        case SENSOR_TYPE_ROTATION_VECTOR:
        case SENSOR_TYPE_GEOMAGNETIC_ROTATION_VECTOR:
            return 5;

        case SENSOR_TYPE_MAGNETIC_FIELD_UNCALIBRATED:
        case SENSOR_TYPE_GYROSCOPE_UNCALIBRATED:
            return 6;

        case SENSOR_TYPE_GAME_ROTATION_VECTOR:
            return 4;

        case SENSOR_TYPE_SIGNIFICANT_MOTION:
        case SENSOR_TYPE_STEP_DETECTOR:
        case SENSOR_TYPE_STEP_COUNTER:
            return 1;

         default:
            return 3;
    }
}

// ---------------------------------------------------------------------------
SensorService::SensorRecord::SensorRecord(
        const sp<SensorEventConnection>& connection)
{
    mConnections.add(connection);
}

bool SensorService::SensorRecord::addConnection(
        const sp<SensorEventConnection>& connection)
{
    if (mConnections.indexOf(connection) < 0) {
        mConnections.add(connection);
        return true;
    }
    return false;
}

bool SensorService::SensorRecord::removeConnection(
        const wp<SensorEventConnection>& connection)
{
    ssize_t index = mConnections.indexOf(connection);
    if (index >= 0) {
        mConnections.removeItemsAt(index, 1);
    }
    // Remove this connections from the queue of flush() calls made on this sensor.
    for (Vector< wp<SensorEventConnection> >::iterator it =
            mPendingFlushConnections.begin(); it != mPendingFlushConnections.end();) {

        if (it->unsafe_get() == connection.unsafe_get()) {
            it = mPendingFlushConnections.erase(it);
        } else {
            ++it;
        }
    }
    return mConnections.size() ? false : true;
}

void SensorService::SensorRecord::addPendingFlushConnection(
        const sp<SensorEventConnection>& connection) {
    mPendingFlushConnections.add(connection);
}

void SensorService::SensorRecord::removeFirstPendingFlushConnection() {
    if (mPendingFlushConnections.size() > 0) {
        mPendingFlushConnections.removeAt(0);
    }
}

SensorService::SensorEventConnection *
SensorService::SensorRecord::getFirstPendingFlushConnection() {
   if (mPendingFlushConnections.size() > 0) {
        return mPendingFlushConnections[0].unsafe_get();
    }
    return NULL;
}

void SensorService::SensorRecord::clearAllPendingFlushConnections() {
    mPendingFlushConnections.clear();
}


// ---------------------------------------------------------------------------
SensorService::TrimmedSensorEvent::TrimmedSensorEvent(int sensorType) {
    mTimestamp = -1;
    const int numData = SensorService::getNumEventsForSensorType(sensorType);
    if (sensorType == SENSOR_TYPE_STEP_COUNTER) {
        mStepCounter = 0;
    } else {
        mData = new float[numData];
        for (int i = 0; i < numData; ++i) {
            mData[i] = -1.0;
        }
    }
    mHour = mMin = mSec = INT32_MIN;
}

bool SensorService::TrimmedSensorEvent::isSentinel(const TrimmedSensorEvent& event) {
    return (event.mHour == INT32_MIN && event.mMin == INT32_MIN && event.mSec == INT32_MIN);
}
// --------------------------------------------------------------------------
SensorService::CircularBuffer::CircularBuffer(int sensor_event_type) {
    mNextInd = 0;
    mBufSize = CIRCULAR_BUF_SIZE;
    if (sensor_event_type == SENSOR_TYPE_STEP_COUNTER ||
            sensor_event_type == SENSOR_TYPE_SIGNIFICANT_MOTION ||
            sensor_event_type == SENSOR_TYPE_ACCELEROMETER) {
        mBufSize = CIRCULAR_BUF_SIZE * 5;
    }
    mTrimmedSensorEventArr = new TrimmedSensorEvent *[mBufSize];
    mSensorType = sensor_event_type;
    for (int i = 0; i < mBufSize; ++i) {
        mTrimmedSensorEventArr[i] = new TrimmedSensorEvent(mSensorType);
    }
}

void SensorService::CircularBuffer::addEvent(const sensors_event_t& sensor_event) {
    TrimmedSensorEvent *curr_event = mTrimmedSensorEventArr[mNextInd];
    curr_event->mTimestamp = sensor_event.timestamp;
    if (mSensorType == SENSOR_TYPE_STEP_COUNTER) {
        curr_event->mStepCounter = sensor_event.u64.step_counter;
    } else {
        memcpy(curr_event->mData, sensor_event.data,
                 sizeof(float) * SensorService::getNumEventsForSensorType(mSensorType));
    }
    time_t rawtime = time(NULL);
    struct tm * timeinfo = localtime(&rawtime);
    curr_event->mHour = timeinfo->tm_hour;
    curr_event->mMin = timeinfo->tm_min;
    curr_event->mSec = timeinfo->tm_sec;
    mNextInd = (mNextInd + 1) % mBufSize;
}

void SensorService::CircularBuffer::printBuffer(String8& result) const {
    const int numData = SensorService::getNumEventsForSensorType(mSensorType);
    int i = mNextInd, eventNum = 1;
    result.appendFormat("last %d events = < ", mBufSize);
    do {
        if (TrimmedSensorEvent::isSentinel(*mTrimmedSensorEventArr[i])) {
            // Sentinel, ignore.
            i = (i + 1) % mBufSize;
            continue;
        }
        result.appendFormat("%d) ", eventNum++);
        if (mSensorType == SENSOR_TYPE_STEP_COUNTER) {
            result.appendFormat("%llu,", mTrimmedSensorEventArr[i]->mStepCounter);
        } else {
            for (int j = 0; j < numData; ++j) {
                result.appendFormat("%5.1f,", mTrimmedSensorEventArr[i]->mData[j]);
            }
        }
        result.appendFormat("%lld %02d:%02d:%02d ", mTrimmedSensorEventArr[i]->mTimestamp,
                mTrimmedSensorEventArr[i]->mHour, mTrimmedSensorEventArr[i]->mMin,
                mTrimmedSensorEventArr[i]->mSec);
        i = (i + 1) % mBufSize;
    } while (i != mNextInd);
    result.appendFormat(">\n");
}

bool SensorService::CircularBuffer::populateLastEvent(sensors_event_t *event) {
    int lastEventInd = (mNextInd - 1 + mBufSize) % mBufSize;
    // Check if the buffer is empty.
    if (TrimmedSensorEvent::isSentinel(*mTrimmedSensorEventArr[lastEventInd])) {
        return false;
    }
    event->version = sizeof(sensors_event_t);
    event->type = mSensorType;
    event->timestamp = mTrimmedSensorEventArr[lastEventInd]->mTimestamp;
    if (mSensorType == SENSOR_TYPE_STEP_COUNTER) {
          event->u64.step_counter = mTrimmedSensorEventArr[lastEventInd]->mStepCounter;
    } else {
        memcpy(event->data, mTrimmedSensorEventArr[lastEventInd]->mData,
                 sizeof(float) * SensorService::getNumEventsForSensorType(mSensorType));
    }
    return true;
}

SensorService::CircularBuffer::~CircularBuffer() {
    for (int i = 0; i < mBufSize; ++i) {
        delete mTrimmedSensorEventArr[i];
    }
    delete [] mTrimmedSensorEventArr;
}

// ---------------------------------------------------------------------------

SensorService::SensorEventConnection::SensorEventConnection(
        const sp<SensorService>& service, uid_t uid, String8 packageName, bool isDataInjectionMode,
        const String16& opPackageName)
    : mService(service), mUid(uid), mWakeLockRefCount(0), mHasLooperCallbacks(false),
      mDead(false), mDataInjectionMode(isDataInjectionMode), mEventCache(NULL),
      mCacheSize(0), mMaxCacheSize(0), mPackageName(packageName), mOpPackageName(opPackageName) {
    mChannel = new BitTube(mService->mSocketBufferSize);
#if DEBUG_CONNECTIONS
    mEventsReceived = mEventsSentFromCache = mEventsSent = 0;
    mTotalAcksNeeded = mTotalAcksReceived = 0;
#endif
}

SensorService::SensorEventConnection::~SensorEventConnection() {
    ALOGD_IF(DEBUG_CONNECTIONS, "~SensorEventConnection(%p)", this);
    mService->cleanupConnection(this);
    if (mEventCache != NULL) {
        delete mEventCache;
    }
}

void SensorService::SensorEventConnection::onFirstRef() {
    LooperCallback::onFirstRef();
}

bool SensorService::SensorEventConnection::needsWakeLock() {
    Mutex::Autolock _l(mConnectionLock);
    return !mDead && mWakeLockRefCount > 0;
}

void SensorService::SensorEventConnection::resetWakeLockRefCount() {
    Mutex::Autolock _l(mConnectionLock);
    mWakeLockRefCount = 0;
}

void SensorService::SensorEventConnection::dump(String8& result) {
    Mutex::Autolock _l(mConnectionLock);
    result.appendFormat("\tOperating Mode: %s\n",mDataInjectionMode ? "DATA_INJECTION" : "NORMAL");
    result.appendFormat("\t %s | WakeLockRefCount %d | uid %d | cache size %d | "
            "max cache size %d\n", mPackageName.string(), mWakeLockRefCount, mUid, mCacheSize,
            mMaxCacheSize);
    for (size_t i = 0; i < mSensorInfo.size(); ++i) {
        const FlushInfo& flushInfo = mSensorInfo.valueAt(i);
        result.appendFormat("\t %s 0x%08x | status: %s | pending flush events %d \n",
                            mService->getSensorName(mSensorInfo.keyAt(i)).string(),
                            mSensorInfo.keyAt(i),
                            flushInfo.mFirstFlushPending ? "First flush pending" :
                                                           "active",
                            flushInfo.mPendingFlushEventsToSend);
    }
#if DEBUG_CONNECTIONS
    result.appendFormat("\t events recvd: %d | sent %d | cache %d | dropped %d |"
            " total_acks_needed %d | total_acks_recvd %d\n",
            mEventsReceived,
            mEventsSent,
            mEventsSentFromCache,
            mEventsReceived - (mEventsSentFromCache + mEventsSent + mCacheSize),
            mTotalAcksNeeded,
            mTotalAcksReceived);
#endif
}

bool SensorService::SensorEventConnection::addSensor(int32_t handle) {
    Mutex::Autolock _l(mConnectionLock);
    if (!canAccessSensor(mService->getSensorFromHandle(handle),
            "Tried adding", mOpPackageName)) {
        return false;
    }
    if (mSensorInfo.indexOfKey(handle) < 0) {
        mSensorInfo.add(handle, FlushInfo());
        return true;
    }
    return false;
}

bool SensorService::SensorEventConnection::removeSensor(int32_t handle) {
    Mutex::Autolock _l(mConnectionLock);
    if (mSensorInfo.removeItem(handle) >= 0) {
        return true;
    }
    return false;
}

bool SensorService::SensorEventConnection::hasSensor(int32_t handle) const {
    Mutex::Autolock _l(mConnectionLock);
    return mSensorInfo.indexOfKey(handle) >= 0;
}

bool SensorService::SensorEventConnection::hasAnySensor() const {
    Mutex::Autolock _l(mConnectionLock);
    return mSensorInfo.size() ? true : false;
}

bool SensorService::SensorEventConnection::hasOneShotSensors() const {
    Mutex::Autolock _l(mConnectionLock);
    for (size_t i = 0; i < mSensorInfo.size(); ++i) {
        const int handle = mSensorInfo.keyAt(i);
        if (mService->getSensorFromHandle(handle).getReportingMode() == AREPORTING_MODE_ONE_SHOT) {
            return true;
        }
    }
    return false;
}

String8 SensorService::SensorEventConnection::getPackageName() const {
    return mPackageName;
}

void SensorService::SensorEventConnection::setFirstFlushPending(int32_t handle,
                                bool value) {
    Mutex::Autolock _l(mConnectionLock);
    ssize_t index = mSensorInfo.indexOfKey(handle);
    if (index >= 0) {
        FlushInfo& flushInfo = mSensorInfo.editValueAt(index);
        flushInfo.mFirstFlushPending = value;
    }
}

void SensorService::SensorEventConnection::updateLooperRegistration(const sp<Looper>& looper) {
    Mutex::Autolock _l(mConnectionLock);
    updateLooperRegistrationLocked(looper);
}

void SensorService::SensorEventConnection::updateLooperRegistrationLocked(
        const sp<Looper>& looper) {
    bool isConnectionActive = (mSensorInfo.size() > 0 && !mDataInjectionMode) ||
                              mDataInjectionMode;
    // If all sensors are unregistered OR Looper has encountered an error, we
    // can remove the Fd from the Looper if it has been previously added.
    if (!isConnectionActive || mDead) {
        if (mHasLooperCallbacks) {
            ALOGD_IF(DEBUG_CONNECTIONS, "%p removeFd fd=%d", this, mChannel->getSendFd());
            looper->removeFd(mChannel->getSendFd());
            mHasLooperCallbacks = false;
        }
        return;
    }

    int looper_flags = 0;
    if (mCacheSize > 0) looper_flags |= ALOOPER_EVENT_OUTPUT;
    if (mDataInjectionMode) looper_flags |= ALOOPER_EVENT_INPUT;
    for (size_t i = 0; i < mSensorInfo.size(); ++i) {
        const int handle = mSensorInfo.keyAt(i);
        if (mService->getSensorFromHandle(handle).isWakeUpSensor()) {
            looper_flags |= ALOOPER_EVENT_INPUT;
            break;
        }
    }
    // If flags is still set to zero, we don't need to add this fd to the Looper, if
    // the fd has already been added, remove it. This is likely to happen when ALL the
    // events stored in the cache have been sent to the corresponding app.
    if (looper_flags == 0) {
        if (mHasLooperCallbacks) {
            ALOGD_IF(DEBUG_CONNECTIONS, "removeFd fd=%d", mChannel->getSendFd());
            looper->removeFd(mChannel->getSendFd());
            mHasLooperCallbacks = false;
        }
        return;
    }
    // Add the file descriptor to the Looper for receiving acknowledegments if the app has
    // registered for wake-up sensors OR for sending events in the cache.
    int ret = looper->addFd(mChannel->getSendFd(), 0, looper_flags, this, NULL);
    if (ret == 1) {
        ALOGD_IF(DEBUG_CONNECTIONS, "%p addFd fd=%d", this, mChannel->getSendFd());
        mHasLooperCallbacks = true;
    } else {
        ALOGE("Looper::addFd failed ret=%d fd=%d", ret, mChannel->getSendFd());
    }
}

void SensorService::SensorEventConnection::incrementPendingFlushCount(int32_t handle) {
    Mutex::Autolock _l(mConnectionLock);
    ssize_t index = mSensorInfo.indexOfKey(handle);
    if (index >= 0) {
        FlushInfo& flushInfo = mSensorInfo.editValueAt(index);
        flushInfo.mPendingFlushEventsToSend++;
    }
}

status_t SensorService::SensorEventConnection::sendEvents(
        sensors_event_t const* buffer, size_t numEvents,
        sensors_event_t* scratch,
        SensorEventConnection const * const * mapFlushEventsToConnections) {
    // filter out events not for this connection
    int count = 0;
    Mutex::Autolock _l(mConnectionLock);
    if (scratch) {
        size_t i=0;
        while (i<numEvents) {
            int32_t sensor_handle = buffer[i].sensor;
            if (buffer[i].type == SENSOR_TYPE_META_DATA) {
                ALOGD_IF(DEBUG_CONNECTIONS, "flush complete event sensor==%d ",
                        buffer[i].meta_data.sensor);
                // Setting sensor_handle to the correct sensor to ensure the sensor events per
                // connection are filtered correctly.  buffer[i].sensor is zero for meta_data
                // events.
                sensor_handle = buffer[i].meta_data.sensor;
            }
            ssize_t index = mSensorInfo.indexOfKey(sensor_handle);
            // Check if this connection has registered for this sensor. If not continue to the
            // next sensor_event.
            if (index < 0) {
                ++i;
                continue;
            }

            FlushInfo& flushInfo = mSensorInfo.editValueAt(index);
            // Check if there is a pending flush_complete event for this sensor on this connection.
            if (buffer[i].type == SENSOR_TYPE_META_DATA && flushInfo.mFirstFlushPending == true &&
                    this == mapFlushEventsToConnections[i]) {
                flushInfo.mFirstFlushPending = false;
                ALOGD_IF(DEBUG_CONNECTIONS, "First flush event for sensor==%d ",
                        buffer[i].meta_data.sensor);
                ++i;
                continue;
            }

            // If there is a pending flush complete event for this sensor on this connection,
            // ignore the event and proceed to the next.
            if (flushInfo.mFirstFlushPending) {
                ++i;
                continue;
            }

            do {
                // Keep copying events into the scratch buffer as long as they are regular
                // sensor_events are from the same sensor_handle OR they are flush_complete_events
                // from the same sensor_handle AND the current connection is mapped to the
                // corresponding flush_complete_event.
                if (buffer[i].type == SENSOR_TYPE_META_DATA) {
                    if (this == mapFlushEventsToConnections[i]) {
                        scratch[count++] = buffer[i];
                    }
                    ++i;
                } else {
                    // Regular sensor event, just copy it to the scratch buffer.
                    scratch[count++] = buffer[i++];
                }
            } while ((i<numEvents) && ((buffer[i].sensor == sensor_handle &&
                                        buffer[i].type != SENSOR_TYPE_META_DATA) ||
                                       (buffer[i].type == SENSOR_TYPE_META_DATA  &&
                                        buffer[i].meta_data.sensor == sensor_handle)));
        }
    } else {
        scratch = const_cast<sensors_event_t *>(buffer);
        count = numEvents;
    }

    sendPendingFlushEventsLocked();
    // Early return if there are no events for this connection.
    if (count == 0) {
        return status_t(NO_ERROR);
    }

#if DEBUG_CONNECTIONS
     mEventsReceived += count;
#endif
    if (mCacheSize != 0) {
        // There are some events in the cache which need to be sent first. Copy this buffer to
        // the end of cache.
        if (mCacheSize + count <= mMaxCacheSize) {
            memcpy(&mEventCache[mCacheSize], scratch, count * sizeof(sensors_event_t));
            mCacheSize += count;
        } else {
            // Check if any new sensors have registered on this connection which may have increased
            // the max cache size that is desired.
            if (mCacheSize + count < computeMaxCacheSizeLocked()) {
                reAllocateCacheLocked(scratch, count);
                return status_t(NO_ERROR);
            }
            // Some events need to be dropped.
            int remaningCacheSize = mMaxCacheSize - mCacheSize;
            if (remaningCacheSize != 0) {
                memcpy(&mEventCache[mCacheSize], scratch,
                                                remaningCacheSize * sizeof(sensors_event_t));
            }
            int numEventsDropped = count - remaningCacheSize;
            countFlushCompleteEventsLocked(mEventCache, numEventsDropped);
            // Drop the first "numEventsDropped" in the cache.
            memmove(mEventCache, &mEventCache[numEventsDropped],
                    (mCacheSize - numEventsDropped) * sizeof(sensors_event_t));

            // Copy the remainingEvents in scratch buffer to the end of cache.
            memcpy(&mEventCache[mCacheSize - numEventsDropped], scratch + remaningCacheSize,
                                            numEventsDropped * sizeof(sensors_event_t));
        }
        return status_t(NO_ERROR);
    }

    int index_wake_up_event = findWakeUpSensorEventLocked(scratch, count);
    if (index_wake_up_event >= 0) {
        scratch[index_wake_up_event].flags |= WAKE_UP_SENSOR_EVENT_NEEDS_ACK;
        ++mWakeLockRefCount;
#if DEBUG_CONNECTIONS
        ++mTotalAcksNeeded;
#endif
    }

    // NOTE: ASensorEvent and sensors_event_t are the same type.
    ssize_t size = SensorEventQueue::write(mChannel,
                                    reinterpret_cast<ASensorEvent const*>(scratch), count);
    if (size < 0) {
        // Write error, copy events to local cache.
        if (index_wake_up_event >= 0) {
            // If there was a wake_up sensor_event, reset the flag.
            scratch[index_wake_up_event].flags &= ~WAKE_UP_SENSOR_EVENT_NEEDS_ACK;
            if (mWakeLockRefCount > 0) {
                --mWakeLockRefCount;
            }
#if DEBUG_CONNECTIONS
            --mTotalAcksNeeded;
#endif
        }
        if (mEventCache == NULL) {
            mMaxCacheSize = computeMaxCacheSizeLocked();
            mEventCache = new sensors_event_t[mMaxCacheSize];
            mCacheSize = 0;
        }
        memcpy(&mEventCache[mCacheSize], scratch, count * sizeof(sensors_event_t));
        mCacheSize += count;

        // Add this file descriptor to the looper to get a callback when this fd is available for
        // writing.
        updateLooperRegistrationLocked(mService->getLooper());
        return size;
    }

#if DEBUG_CONNECTIONS
    if (size > 0) {
        mEventsSent += count;
    }
#endif

    return size < 0 ? status_t(size) : status_t(NO_ERROR);
}

void SensorService::SensorEventConnection::reAllocateCacheLocked(sensors_event_t const* scratch,
                                                                 int count) {
    sensors_event_t *eventCache_new;
    const int new_cache_size = computeMaxCacheSizeLocked();
    // Allocate new cache, copy over events from the old cache & scratch, free up memory.
    eventCache_new = new sensors_event_t[new_cache_size];
    memcpy(eventCache_new, mEventCache, mCacheSize * sizeof(sensors_event_t));
    memcpy(&eventCache_new[mCacheSize], scratch, count * sizeof(sensors_event_t));

    ALOGD_IF(DEBUG_CONNECTIONS, "reAllocateCacheLocked maxCacheSize=%d %d", mMaxCacheSize,
            new_cache_size);

    delete mEventCache;
    mEventCache = eventCache_new;
    mCacheSize += count;
    mMaxCacheSize = new_cache_size;
}

void SensorService::SensorEventConnection::sendPendingFlushEventsLocked() {
    ASensorEvent flushCompleteEvent;
    memset(&flushCompleteEvent, 0, sizeof(flushCompleteEvent));
    flushCompleteEvent.type = SENSOR_TYPE_META_DATA;
    // Loop through all the sensors for this connection and check if there are any pending
    // flush complete events to be sent.
    for (size_t i = 0; i < mSensorInfo.size(); ++i) {
        FlushInfo& flushInfo = mSensorInfo.editValueAt(i);
        while (flushInfo.mPendingFlushEventsToSend > 0) {
            const int sensor_handle = mSensorInfo.keyAt(i);
            flushCompleteEvent.meta_data.sensor = sensor_handle;
            bool wakeUpSensor = mService->getSensorFromHandle(sensor_handle).isWakeUpSensor();
            if (wakeUpSensor) {
               ++mWakeLockRefCount;
               flushCompleteEvent.flags |= WAKE_UP_SENSOR_EVENT_NEEDS_ACK;
            }
            ssize_t size = SensorEventQueue::write(mChannel, &flushCompleteEvent, 1);
            if (size < 0) {
                if (wakeUpSensor) --mWakeLockRefCount;
                return;
            }
            ALOGD_IF(DEBUG_CONNECTIONS, "sent dropped flush complete event==%d ",
                    flushCompleteEvent.meta_data.sensor);
            flushInfo.mPendingFlushEventsToSend--;
        }
    }
}

void SensorService::SensorEventConnection::writeToSocketFromCache() {
    // At a time write at most half the size of the receiver buffer in SensorEventQueue OR
    // half the size of the socket buffer allocated in BitTube whichever is smaller.
    const int maxWriteSize = helpers::min(SensorEventQueue::MAX_RECEIVE_BUFFER_EVENT_COUNT/2,
            int(mService->mSocketBufferSize/(sizeof(sensors_event_t)*2)));
    Mutex::Autolock _l(mConnectionLock);
    // Send pending flush complete events (if any)
    sendPendingFlushEventsLocked();
    for (int numEventsSent = 0; numEventsSent < mCacheSize;) {
        const int numEventsToWrite = helpers::min(mCacheSize - numEventsSent, maxWriteSize);
        int index_wake_up_event =
                  findWakeUpSensorEventLocked(mEventCache + numEventsSent, numEventsToWrite);
        if (index_wake_up_event >= 0) {
            mEventCache[index_wake_up_event + numEventsSent].flags |=
                    WAKE_UP_SENSOR_EVENT_NEEDS_ACK;
            ++mWakeLockRefCount;
#if DEBUG_CONNECTIONS
            ++mTotalAcksNeeded;
#endif
        }

        ssize_t size = SensorEventQueue::write(mChannel,
                          reinterpret_cast<ASensorEvent const*>(mEventCache + numEventsSent),
                          numEventsToWrite);
        if (size < 0) {
            if (index_wake_up_event >= 0) {
                // If there was a wake_up sensor_event, reset the flag.
                mEventCache[index_wake_up_event + numEventsSent].flags  &=
                        ~WAKE_UP_SENSOR_EVENT_NEEDS_ACK;
                if (mWakeLockRefCount > 0) {
                    --mWakeLockRefCount;
                }
#if DEBUG_CONNECTIONS
                --mTotalAcksNeeded;
#endif
            }
            memmove(mEventCache, &mEventCache[numEventsSent],
                                 (mCacheSize - numEventsSent) * sizeof(sensors_event_t));
            ALOGD_IF(DEBUG_CONNECTIONS, "wrote %d events from cache size==%d ",
                    numEventsSent, mCacheSize);
            mCacheSize -= numEventsSent;
            return;
        }
        numEventsSent += numEventsToWrite;
#if DEBUG_CONNECTIONS
        mEventsSentFromCache += numEventsToWrite;
#endif
    }
    ALOGD_IF(DEBUG_CONNECTIONS, "wrote all events from cache size=%d ", mCacheSize);
    // All events from the cache have been sent. Reset cache size to zero.
    mCacheSize = 0;
    // There are no more events in the cache. We don't need to poll for write on the fd.
    // Update Looper registration.
    updateLooperRegistrationLocked(mService->getLooper());
}

void SensorService::SensorEventConnection::countFlushCompleteEventsLocked(
                sensors_event_t const* scratch, const int numEventsDropped) {
    ALOGD_IF(DEBUG_CONNECTIONS, "dropping %d events ", numEventsDropped);
    // Count flushComplete events in the events that are about to the dropped. These will be sent
    // separately before the next batch of events.
    for (int j = 0; j < numEventsDropped; ++j) {
        if (scratch[j].type == SENSOR_TYPE_META_DATA) {
            FlushInfo& flushInfo = mSensorInfo.editValueFor(scratch[j].meta_data.sensor);
            flushInfo.mPendingFlushEventsToSend++;
            ALOGD_IF(DEBUG_CONNECTIONS, "increment pendingFlushCount %d",
                     flushInfo.mPendingFlushEventsToSend);
        }
    }
    return;
}

int SensorService::SensorEventConnection::findWakeUpSensorEventLocked(
                       sensors_event_t const* scratch, const int count) {
    for (int i = 0; i < count; ++i) {
        if (mService->isWakeUpSensorEvent(scratch[i])) {
            return i;
        }
    }
    return -1;
}

sp<BitTube> SensorService::SensorEventConnection::getSensorChannel() const
{
    return mChannel;
}

status_t SensorService::SensorEventConnection::enableDisable(
        int handle, bool enabled, nsecs_t samplingPeriodNs, nsecs_t maxBatchReportLatencyNs,
        int reservedFlags)
{
    status_t err;
    if (enabled) {
        err = mService->enable(this, handle, samplingPeriodNs, maxBatchReportLatencyNs,
                               reservedFlags, mOpPackageName);

    } else {
        err = mService->disable(this, handle);
    }
    return err;
}

status_t SensorService::SensorEventConnection::setEventRate(
        int handle, nsecs_t samplingPeriodNs)
{
    return mService->setEventRate(this, handle, samplingPeriodNs, mOpPackageName);
}

status_t  SensorService::SensorEventConnection::flush() {
    return  mService->flushSensor(this, mOpPackageName);
}

int SensorService::SensorEventConnection::handleEvent(int fd, int events, void* /*data*/) {
    if (events & ALOOPER_EVENT_HANGUP || events & ALOOPER_EVENT_ERROR) {
        {
            // If the Looper encounters some error, set the flag mDead, reset mWakeLockRefCount,
            // and remove the fd from Looper. Call checkWakeLockState to know if SensorService
            // can release the wake-lock.
            ALOGD_IF(DEBUG_CONNECTIONS, "%p Looper error %d", this, fd);
            Mutex::Autolock _l(mConnectionLock);
            mDead = true;
            mWakeLockRefCount = 0;
            updateLooperRegistrationLocked(mService->getLooper());
        }
        mService->checkWakeLockState();
        if (mDataInjectionMode) {
            // If the Looper has encountered some error in data injection mode, reset SensorService
            // back to normal mode.
            mService->resetToNormalMode();
            mDataInjectionMode = false;
        }
        return 1;
    }

    if (events & ALOOPER_EVENT_INPUT) {
        unsigned char buf[sizeof(sensors_event_t)];
        ssize_t numBytesRead = ::recv(fd, buf, sizeof(buf), MSG_DONTWAIT);
        {
           Mutex::Autolock _l(mConnectionLock);
           if (numBytesRead == sizeof(sensors_event_t)) {
               if (!mDataInjectionMode) {
                   ALOGE("Data injected in normal mode, dropping event"
                         "package=%s uid=%d", mPackageName.string(), mUid);
                   // Unregister call backs.
                   return 0;
               }
               SensorDevice& dev(SensorDevice::getInstance());
               sensors_event_t sensor_event;
               memset(&sensor_event, 0, sizeof(sensor_event));
               memcpy(&sensor_event, buf, sizeof(sensors_event_t));
               Sensor sensor = mService->getSensorFromHandle(sensor_event.sensor);
               sensor_event.type = sensor.getType();
               dev.injectSensorData(&sensor_event);
#if DEBUG_CONNECTIONS
               ++mEventsReceived;
#endif
           } else if (numBytesRead == sizeof(uint32_t)) {
               uint32_t numAcks = 0;
               memcpy(&numAcks, buf, numBytesRead);
               // Sanity check to ensure  there are no read errors in recv, numAcks is always
               // within the range and not zero. If any of the above don't hold reset
               // mWakeLockRefCount to zero.
               if (numAcks > 0 && numAcks < mWakeLockRefCount) {
                   mWakeLockRefCount -= numAcks;
               } else {
                   mWakeLockRefCount = 0;
               }
#if DEBUG_CONNECTIONS
               mTotalAcksReceived += numAcks;
#endif
           } else {
               // Read error, reset wakelock refcount.
               mWakeLockRefCount = 0;
           }
        }
        // Check if wakelock can be released by sensorservice. mConnectionLock needs to be released
        // here as checkWakeLockState() will need it.
        if (mWakeLockRefCount == 0) {
            mService->checkWakeLockState();
        }
        // continue getting callbacks.
        return 1;
    }

    if (events & ALOOPER_EVENT_OUTPUT) {
        // send sensor data that is stored in mEventCache for this connection.
        mService->sendEventsFromCache(this);
    }
    return 1;
}

int SensorService::SensorEventConnection::computeMaxCacheSizeLocked() const {
    size_t fifoWakeUpSensors = 0;
    size_t fifoNonWakeUpSensors = 0;
    for (size_t i = 0; i < mSensorInfo.size(); ++i) {
        const Sensor& sensor = mService->getSensorFromHandle(mSensorInfo.keyAt(i));
        if (sensor.getFifoReservedEventCount() == sensor.getFifoMaxEventCount()) {
            // Each sensor has a reserved fifo. Sum up the fifo sizes for all wake up sensors and
            // non wake_up sensors.
            if (sensor.isWakeUpSensor()) {
                fifoWakeUpSensors += sensor.getFifoReservedEventCount();
            } else {
                fifoNonWakeUpSensors += sensor.getFifoReservedEventCount();
            }
        } else {
            // Shared fifo. Compute the max of the fifo sizes for wake_up and non_wake up sensors.
            if (sensor.isWakeUpSensor()) {
                fifoWakeUpSensors = fifoWakeUpSensors > sensor.getFifoMaxEventCount() ?
                                          fifoWakeUpSensors : sensor.getFifoMaxEventCount();

            } else {
                fifoNonWakeUpSensors = fifoNonWakeUpSensors > sensor.getFifoMaxEventCount() ?
                                          fifoNonWakeUpSensors : sensor.getFifoMaxEventCount();

            }
        }
   }
   if (fifoWakeUpSensors + fifoNonWakeUpSensors == 0) {
       // It is extremely unlikely that there is a write failure in non batch mode. Return a cache
       // size that is equal to that of the batch mode.
       // ALOGW("Write failure in non-batch mode");
       return MAX_SOCKET_BUFFER_SIZE_BATCHED/sizeof(sensors_event_t);
   }
   return fifoWakeUpSensors + fifoNonWakeUpSensors;
}

// ---------------------------------------------------------------------------
}; // namespace android
<|MERGE_RESOLUTION|>--- conflicted
+++ resolved
@@ -913,23 +913,16 @@
     status_t err = sensor->batch(connection.get(), handle, 0, samplingPeriodNs,
                                  maxBatchReportLatencyNs);
 
-<<<<<<< HEAD
-    // Call flush() before calling activate() on the sensor. Wait for a first flush complete
-    // event before sending events on this connection. Ignore one-shot sensors which don't
-    // support flush(). Also if this sensor isn't already active, don't call flush().
-    const SensorDevice& device(SensorDevice::getInstance());
-    if (err == NO_ERROR && sensor->getSensor().getReportingMode() != AREPORTING_MODE_ONE_SHOT &&
-=======
     // Call flush() before calling activate() on the sensor. Wait for a first
     // flush complete event before sending events on this connection. Ignore
     // one-shot sensors which don't support flush(). Ignore on-change sensors
     // to maintain the on-change logic (any on-change events except the initial
     // one should be trigger by a change in value). Also if this sensor isn't
     // already active, don't call flush().
+    const SensorDevice& device(SensorDevice::getInstance());
     if (err == NO_ERROR &&
             sensor->getSensor().getReportingMode() != AREPORTING_MODE_ONE_SHOT &&
             sensor->getSensor().getReportingMode() != AREPORTING_MODE_ON_CHANGE &&
->>>>>>> a78c2e65
             rec->getNumConnections() > 1) {
         if (device.getHalDeviceVersion() >= SENSORS_DEVICE_API_VERSION_1_1) {
             connection->setFirstFlushPending(handle, true);
