--- conflicted
+++ resolved
@@ -35,17 +35,8 @@
 MultiTouchInputMapper::~MultiTouchInputMapper() {}
 
 std::list<NotifyArgs> MultiTouchInputMapper::reset(nsecs_t when) {
-<<<<<<< HEAD
-    // The evdev multi-touch protocol does not allow userspace applications to query the initial or
-    // current state of the pointers at any time. This means if we clear our accumulated state when
-    // resetting the input mapper, there's no way to rebuild the full initial state of the pointers.
-    // We can only wait for updates to all the pointers and axes. Rather than clearing the state and
-    // rebuilding the state from scratch, we work around this kernel API limitation by never
-    // fully clearing any state specific to the multi-touch protocol.
-=======
     mPointerIdBits.clear();
     mMultiTouchMotionAccumulator.reset(mDeviceContext);
->>>>>>> 8b1d65e8
     return TouchInputMapper::reset(when);
 }
 
